"""
Basic methods common to all matrices to be used
when creating more advanced matrices (e.g., matrices over rings,
etc.).
"""

from __future__ import division, print_function

from collections import defaultdict
from inspect import isfunction

from sympy.assumptions.refine import refine
from sympy.core.basic import Atom
from sympy.core.compatibility import (
    Iterable, as_int, is_sequence, range, reduce)
from sympy.core.decorators import call_highest_priority
from sympy.core.expr import Expr
from sympy.core.function import count_ops
from sympy.core.singleton import S
from sympy.core.symbol import Symbol
from sympy.core.sympify import sympify
from sympy.functions import Abs
from sympy.simplify import simplify as _simplify
from sympy.utilities.exceptions import SymPyDeprecationWarning
from sympy.utilities.iterables import flatten
<<<<<<< HEAD
=======
from sympy.utilities.misc import filldedent
>>>>>>> a53b98b8


class MatrixError(Exception):
    pass


class ShapeError(ValueError, MatrixError):
    """Wrong matrix shape"""
    pass


class NonSquareMatrixError(ShapeError):
    pass


class MatrixRequired(object):
    """All subclasses of matrix objects must implement the
    required matrix properties listed here."""
    rows = None
    cols = None
    shape = None
    _simplify = None

    @classmethod
    def _new(cls, *args, **kwargs):
        """`_new` must, at minimum, be callable as
        `_new(rows, cols, mat) where mat is a flat list of the
        elements of the matrix."""
        raise NotImplementedError("Subclasses must implement this.")

    def __eq__(self, other):
        raise NotImplementedError("Subclasses must implement this.")

    def __getitem__(self, key):
        """Implementations of __getitem__ should accept ints, in which
        case the matrix is indexed as a flat list, tuples (i,j) in which
        case the (i,j) entry is returned, slices, or mixed tuples (a,b)
        where a and b are any combintion of slices and integers."""
        raise NotImplementedError("Subclasses must implement this.")

    def __len__(self):
        """The total number of entries in the matrix."""
        raise NotImplementedError("Subclasses must implement this.")


class MatrixShaping(MatrixRequired):
    """Provides basic matrix shaping and extracting of submatrices"""

    def _eval_col_del(self, col):
        def entry(i, j):
            return self[i, j] if j < col else self[i, j + 1]
        return self._new(self.rows, self.cols - 1, entry)

    def _eval_col_insert(self, pos, other):
        cols = self.cols

        def entry(i, j):
            if j < pos:
                return self[i, j]
            elif pos <= j < pos + other.cols:
                return other[i, j - pos]
            return self[i, j - other.cols]

        return self._new(self.rows, self.cols + other.cols,
                         lambda i, j: entry(i, j))

    def _eval_col_join(self, other):
        rows = self.rows

        def entry(i, j):
            if i < rows:
                return self[i, j]
            return other[i - rows, j]

        return classof(self, other)._new(self.rows + other.rows, self.cols,
                                         lambda i, j: entry(i, j))

    def _eval_extract(self, rowsList, colsList):
        mat = list(self)
        cols = self.cols
        indices = (i * cols + j for i in rowsList for j in colsList)
        return self._new(len(rowsList), len(colsList),
                         list(mat[i] for i in indices))

    def _eval_get_diag_blocks(self):
        sub_blocks = []

        def recurse_sub_blocks(M):
            i = 1
            while i <= M.shape[0]:
                if i == 1:
                    to_the_right = M[0, i:]
                    to_the_bottom = M[i:, 0]
                else:
                    to_the_right = M[:i, i:]
                    to_the_bottom = M[i:, :i]
                if any(to_the_right) or any(to_the_bottom):
                    i += 1
                    continue
                else:
                    sub_blocks.append(M[:i, :i])
                    if M.shape == M[:i, :i].shape:
                        return
                    else:
                        recurse_sub_blocks(M[i:, i:])
                        return

        recurse_sub_blocks(self)
        return sub_blocks

    def _eval_row_del(self, row):
        def entry(i, j):
            return self[i, j] if i < row else self[i + 1, j]
        return self._new(self.rows - 1, self.cols, entry)

    def _eval_row_insert(self, pos, other):
        entries = list(self)
        insert_pos = pos * self.cols
        entries[insert_pos:insert_pos] = list(other)
        return self._new(self.rows + other.rows, self.cols, entries)

    def _eval_row_join(self, other):
        cols = self.cols

        def entry(i, j):
            if j < cols:
                return self[i, j]
            return other[i, j - cols]

        return classof(self, other)._new(self.rows, self.cols + other.cols,
                                         lambda i, j: entry(i, j))

    def _eval_tolist(self):
        return [list(self[i,:]) for i in range(self.rows)]

    def _eval_vec(self):
        rows = self.rows

        def entry(n, _):
            # we want to read off the columns first
            j = n // rows
            i = n - j * rows
            return self[i, j]

        return self._new(len(self), 1, entry)

    def col_del(self, col):
        """Delete the specified column."""
        if col < 0:
            col += self.cols
        if not 0 <= col < self.cols:
            raise ValueError("Column {} out of range.".format(col))
        return self._eval_col_del(col)

    def col_insert(self, pos, other):
        """Insert one or more columns at the given column position.

        Examples
        ========

        >>> from sympy import zeros, ones
        >>> M = zeros(3)
        >>> V = ones(3, 1)
        >>> M.col_insert(1, V)
        Matrix([
        [0, 1, 0, 0],
        [0, 1, 0, 0],
        [0, 1, 0, 0]])

        See Also
        ========

        col
        row_insert
        """
        # Allows you to build a matrix even if it is null matrix
        if not self:
            return type(self)(other)

        pos = as_int(pos)

        if pos < 0:
            pos = self.cols + pos
        if pos < 0:
            pos = 0
        elif pos > self.cols:
            pos = self.cols

        if self.rows != other.rows:
            raise ShapeError(
                "`self` and `other` must have the same number of rows.")

        return self._eval_col_insert(pos, other)

    def col_join(self, other):
        """Concatenates two matrices along self's last and other's first row.

        Examples
        ========

        >>> from sympy import zeros, ones
        >>> M = zeros(3)
        >>> V = ones(1, 3)
        >>> M.col_join(V)
        Matrix([
        [0, 0, 0],
        [0, 0, 0],
        [0, 0, 0],
        [1, 1, 1]])

        See Also
        ========

        col
        row_join
        """
        # A null matrix can always be stacked (see  #10770)
        if self.rows == 0 and self.cols != other.cols:
            return self._new(0, other.cols, []).col_join(other)

        if self.cols != other.cols:
            raise ShapeError(
                "`self` and `other` must have the same number of columns.")
        return self._eval_col_join(other)

    def col(self, j):
        """Elementary column selector.

        Examples
        ========

        >>> from sympy import eye
        >>> eye(2).col(0)
        Matrix([
        [1],
        [0]])

        See Also
        ========

        row
        col_op
        col_swap
        col_del
        col_join
        col_insert
        """
        return self[:, j]

    def extract(self, rowsList, colsList):
        """Return a submatrix by specifying a list of rows and columns.
        Negative indices can be given. All indices must be in the range
        -n <= i < n where n is the number of rows or columns.

        Examples
        ========

        >>> from sympy import Matrix
        >>> m = Matrix(4, 3, range(12))
        >>> m
        Matrix([
        [0,  1,  2],
        [3,  4,  5],
        [6,  7,  8],
        [9, 10, 11]])
        >>> m.extract([0, 1, 3], [0, 1])
        Matrix([
        [0,  1],
        [3,  4],
        [9, 10]])

        Rows or columns can be repeated:

        >>> m.extract([0, 0, 1], [-1])
        Matrix([
        [2],
        [2],
        [5]])

        Every other row can be taken by using range to provide the indices:

        >>> m.extract(range(0, m.rows, 2), [-1])
        Matrix([
        [2],
        [8]])

        RowsList or colsList can also be a list of booleans, in which case
        the rows or columns corresponding to the True values will be selected:

        >>> m.extract([0, 1, 2, 3], [True, False, True])
        Matrix([
        [0,  2],
        [3,  5],
        [6,  8],
        [9, 11]])
        """

        if not is_sequence(rowsList) or not is_sequence(colsList):
            raise TypeError("rowsList and colsList must be iterable")
        # ensure rowsList and colsList are lists of integers
        if rowsList and all(isinstance(i, bool) for i in rowsList):
            rowsList = [index for index, item in enumerate(rowsList) if item]
        if colsList and all(isinstance(i, bool) for i in colsList):
            colsList = [index for index, item in enumerate(colsList) if item]

        # ensure everything is in range
        rowsList = [a2idx(k, self.rows) for k in rowsList]
        colsList = [a2idx(k, self.cols) for k in colsList]

        return self._eval_extract(rowsList, colsList)

    def get_diag_blocks(self):
        """Obtains the square sub-matrices on the main diagonal of a square matrix.

        Useful for inverting symbolic matrices or solving systems of
        linear equations which may be decoupled by having a block diagonal
        structure.

        Examples
        ========

        >>> from sympy import Matrix
        >>> from sympy.abc import x, y, z
        >>> A = Matrix([[1, 3, 0, 0], [y, z*z, 0, 0], [0, 0, x, 0], [0, 0, 0, 0]])
        >>> a1, a2, a3 = A.get_diag_blocks()
        >>> a1
        Matrix([
        [1,    3],
        [y, z**2]])
        >>> a2
        Matrix([[x]])
        >>> a3
        Matrix([[0]])

        """
        return self._eval_get_diag_blocks()

    @classmethod
    def hstack(cls, *args):
        """Return a matrix formed by joining args horizontally (i.e.
        by repeated application of row_join).

        Examples
        ========

        >>> from sympy.matrices import Matrix, eye
        >>> Matrix.hstack(eye(2), 2*eye(2))
        Matrix([
        [1, 0, 2, 0],
        [0, 1, 0, 2]])
        """
        if len(args) == 0:
            return cls._new()

        kls = type(args[0])
        return reduce(kls.row_join, args)

    def reshape(self, rows, cols):
        """Reshape the matrix. Total number of elements must remain the same.

        Examples
        ========

        >>> from sympy import Matrix
        >>> m = Matrix(2, 3, lambda i, j: 1)
        >>> m
        Matrix([
        [1, 1, 1],
        [1, 1, 1]])
        >>> m.reshape(1, 6)
        Matrix([[1, 1, 1, 1, 1, 1]])
        >>> m.reshape(3, 2)
        Matrix([
        [1, 1],
        [1, 1],
        [1, 1]])

        """
        if self.rows * self.cols != rows * cols:
            raise ValueError("Invalid reshape parameters %d %d" % (rows, cols))
        return self._new(rows, cols, lambda i, j: self[i * cols + j])

    def row_del(self, row):
        """Delete the specified row."""
        if row < 0:
            row += self.rows
        if not 0 <= row < self.rows:
            raise ValueError("Row {} out of range.".format(row))

        return self._eval_row_del(row)

    def row_insert(self, pos, other):
        """Insert one or more rows at the given row position.

        Examples
        ========

        >>> from sympy import zeros, ones
        >>> M = zeros(3)
        >>> V = ones(1, 3)
        >>> M.row_insert(1, V)
        Matrix([
        [0, 0, 0],
        [1, 1, 1],
        [0, 0, 0],
        [0, 0, 0]])

        See Also
        ========

        row
        col_insert
        """
        # Allows you to build a matrix even if it is null matrix
        if not self:
            return self._new(other)

        pos = as_int(pos)

        if pos < 0:
            pos = self.rows + pos
        if pos < 0:
            pos = 0
        elif pos > self.rows:
            pos = self.rows

        if self.cols != other.cols:
            raise ShapeError(
                "`self` and `other` must have the same number of columns.")

        return self._eval_row_insert(pos, other)

    def row_join(self, other):
        """Concatenates two matrices along self's last and rhs's first column

        Examples
        ========

        >>> from sympy import zeros, ones
        >>> M = zeros(3)
        >>> V = ones(3, 1)
        >>> M.row_join(V)
        Matrix([
        [0, 0, 0, 1],
        [0, 0, 0, 1],
        [0, 0, 0, 1]])

        See Also
        ========

        row
        col_join
        """
        # A null matrix can always be stacked (see  #10770)
        if self.cols == 0 and self.rows != other.rows:
            return self._new(other.rows, 0, []).row_join(other)

        if self.rows != other.rows:
            raise ShapeError(
                "`self` and `rhs` must have the same number of rows.")
        return self._eval_row_join(other)

    def diagonal(self, k=0):
        """Returns the kth diagonal of self. The main diagonal
        corresponds to `k=0`; diagonals above and below correspond to
        `k > 0` and `k < 0`, respectively. The values of `self[i, j]`
        for which `j - i = k`, are returned in order of increasing
        `i + j`, starting with `i + j = |k|`.

        Examples
        ========

        >>> from sympy import Matrix, SparseMatrix
        >>> m = Matrix(3, 3, lambda i, j: j - i); m
        Matrix([
        [ 0,  1, 2],
        [-1,  0, 1],
        [-2, -1, 0]])
        >>> _.diagonal()
        Matrix([[0, 0, 0]])
        >>> m.diagonal(1)
        Matrix([[1, 1]])
        >>> m.diagonal(-2)
        Matrix([[-2]])

        Even though the diagonal is returned as a Matrix, the element
        retrieval can be done with a single index:

        >>> Matrix.diag(1, 2, 3).diagonal()[1]  # instead of [0, 1]
        2

        See Also
        ========
        diag - to create a diagonal matrix
        """
        rv = []
        k = as_int(k)
        r = 0 if k > 0 else -k
        c = 0 if r else k
        for i in range(min(self.shape) - max(r, c)):
            rv.append(self[r + i, c + i])
        if not rv:
            raise ValueError(filldedent('''
            The %s diagonal is out of range [%s, %s]''' % (
            k, 1 - self.rows, self.cols - 1)))
        return self._new(1, len(rv), rv)

    def row(self, i):
        """Elementary row selector.

        Examples
        ========

        >>> from sympy import eye
        >>> eye(2).row(0)
        Matrix([[1, 0]])

        See Also
        ========

        col
        row_op
        row_swap
        row_del
        row_join
        row_insert
        """
        return self[i, :]

    @property
    def shape(self):
        """The shape (dimensions) of the matrix as the 2-tuple (rows, cols).

        Examples
        ========

        >>> from sympy.matrices import zeros
        >>> M = zeros(2, 3)
        >>> M.shape
        (2, 3)
        >>> M.rows
        2
        >>> M.cols
        3
        """
        return (self.rows, self.cols)

    def tolist(self):
        """Return the Matrix as a nested Python list.

        Examples
        ========

        >>> from sympy import Matrix, ones
        >>> m = Matrix(3, 3, range(9))
        >>> m
        Matrix([
        [0, 1, 2],
        [3, 4, 5],
        [6, 7, 8]])
        >>> m.tolist()
        [[0, 1, 2], [3, 4, 5], [6, 7, 8]]
        >>> ones(3, 0).tolist()
        [[], [], []]

        When there are no rows then it will not be possible to tell how
        many columns were in the original matrix:

        >>> ones(0, 3).tolist()
        []

        """
        if not self.rows:
            return []
        if not self.cols:
            return [[] for i in range(self.rows)]
        return self._eval_tolist()

    def vec(self):
        """Return the Matrix converted into a one column matrix by stacking columns

        Examples
        ========

        >>> from sympy import Matrix
        >>> m=Matrix([[1, 3], [2, 4]])
        >>> m
        Matrix([
        [1, 3],
        [2, 4]])
        >>> m.vec()
        Matrix([
        [1],
        [2],
        [3],
        [4]])

        See Also
        ========

        vech
        """
        return self._eval_vec()

    @classmethod
    def vstack(cls, *args):
        """Return a matrix formed by joining args vertically (i.e.
        by repeated application of col_join).

        Examples
        ========

        >>> from sympy.matrices import Matrix, eye
        >>> Matrix.vstack(eye(2), 2*eye(2))
        Matrix([
        [1, 0],
        [0, 1],
        [2, 0],
        [0, 2]])
        """
        if len(args) == 0:
            return cls._new()

        kls = type(args[0])
        return reduce(kls.col_join, args)


class MatrixSpecial(MatrixRequired):
    """Construction of special matrices"""

    @classmethod
    def _eval_diag(cls, rows, cols, diag_dict):
        """diag_dict is a defaultdict containing
        all the entries of the diagonal matrix."""
        def entry(i, j):
            return diag_dict[(i, j)]
        return cls._new(rows, cols, entry)

    @classmethod
    def _eval_eye(cls, rows, cols):
        def entry(i, j):
            return S.One if i == j else S.Zero
        return cls._new(rows, cols, entry)

    @classmethod
    def _eval_jordan_block(cls, rows, cols, eigenvalue, band='upper'):
        if band == 'lower':
            def entry(i, j):
                if i == j:
                    return eigenvalue
                elif j + 1 == i:
                    return S.One
                return S.Zero
        else:
            def entry(i, j):
                if i == j:
                    return eigenvalue
                elif i + 1 == j:
                    return S.One
                return S.Zero
        return cls._new(rows, cols, entry)

    @classmethod
    def _eval_ones(cls, rows, cols):
        def entry(i, j):
            return S.One
        return cls._new(rows, cols, entry)

    @classmethod
    def _eval_zeros(cls, rows, cols):
        def entry(i, j):
            return S.Zero
        return cls._new(rows, cols, entry)

    @classmethod
    def diag(kls, *args, **kwargs):
        """Returns a matrix with the specified diagonal.
        If matrices are passed, a block-diagonal matrix
        is created (i.e. the "direct sum" of the matrices).

        kwargs
        ======

        rows : rows of the resulting matrix; computed if
               not given.

        cols : columns of the resulting matrix; computed if
               not given.

        cls : class for the resulting matrix

        unpack : bool which, when True (default), unpacks a single
        sequence rather than interpreting it as a Matrix.

        strict : bool which, when False (default), allows Matrices to
        have variable-length rows.

        Examples
        ========

        >>> from sympy.matrices import Matrix
        >>> Matrix.diag(1, 2, 3)
        Matrix([
        [1, 0, 0],
        [0, 2, 0],
        [0, 0, 3]])

        The current default is to unpack a single sequence. If this is
        not desired, set `unpack=False` and it will be interpreted as
        a matrix.

        >>> Matrix.diag([1, 2, 3]) == Matrix.diag(1, 2, 3)
        True

        When more than one element is passed, each is interpreted as
        something to put on the diagonal. Lists are converted to
        matricecs. Filling of the diagonal always continues from
        the bottom right hand corner of the previous item: this
        will create a block-diagonal matrix whether the matrices
        are square or not.

        >>> col = [1, 2, 3]
        >>> row = [[4, 5]]
        >>> Matrix.diag(col, row)
        Matrix([
        [1, 0, 0],
        [2, 0, 0],
        [3, 0, 0],
        [0, 4, 5]])

        Elements within a list need not all be of the same length unless
        `strict` is set to True:

        >>> Matrix.diag([[1, 2, 3], [4, 5], [6]], unpack=False)
        Matrix([
        [1, 2, 3],
        [4, 5, 0],
        [6, 0, 0]])

        The type of the returned matrix can be set with the ``cls``
        keyword.

        >>> from sympy.matrices import ImmutableMatrix
        >>> from sympy.utilities.misc import func_name
        >>> func_name(Matrix.diag(1, cls=ImmutableMatrix))
        'ImmutableDenseMatrix'

        A zero dimension matrix can be used to position the start of
        the filling at the start of an arbitrary row or column:

        >>> from sympy import ones
        >>> r2 = ones(0, 2)
        >>> Matrix.diag(r2, 1, 2)
        Matrix([
        [0, 0, 1, 0],
        [0, 0, 0, 2]])

        See Also
        ========
        eye
        diagonal - to extract a diagonal
        .dense.diag
        .expressions.blockmatrix.BlockMatrix
       """
        from sympy.matrices.matrices import MatrixBase
        from sympy.matrices.dense import Matrix
        klass = kwargs.get('cls', kls)
        strict = kwargs.get('strict', False) # lists -> Matrices
        unpack = kwargs.get('unpack', True)  # unpack single sequence
        if unpack and len(args) == 1 and is_sequence(args[0]) and \
                not isinstance(args[0], MatrixBase):
            args = args[0]

        # fill a default dict with the diagonal entries
        diag_entries = defaultdict(int)
        R = C = 0  # keep track of the biggest index seen
        for m in args:
            if hasattr(m, 'rows') or isinstance(m, list):
                # in this case, we're a matrix or list
                if hasattr(m, 'rows'):
                    # convert to list of lists
                    r, c = m.shape
                    m = m.tolist()
                else:
                    # make sure all list elements are lists
                    r = len(m)
                    if strict:
                        # let Matrix raise the error
                        m = Matrix(m)
                        c = m.cols
                        m = m.tolist()
                    else:
                        m = [mi if isinstance(mi, list) else [mi]
                            for mi in m]
                        c = max(map(len, m))
                # process list of lists
                for i in range(len(m)):
                    for j, mij in enumerate(m[i]):
                        diag_entries[(i + R, j + C)] = mij
                R += r
                C += c
            else:
                # in this case, we're a single value
                diag_entries[(R, C)] = m
                R += 1
                C += 1
        rows = kwargs.get('rows', None)
        cols = kwargs.get('cols', None)
        if rows is None:
            rows, cols = cols, rows
        if rows is None:
            rows, cols = R, C
        else:
            cols = rows if cols is None else cols
        if rows < R or cols < C:
            raise ValueError(filldedent('''
                The constructed matrix is {} x {} but a size of {} x {}
                was specified.'''.format(R, C, rows, cols)))
        return klass._eval_diag(rows, cols, diag_entries)

    @classmethod
    def eye(kls, rows, cols=None, **kwargs):
        """Returns an identity matrix.

        Args
        ====

        rows : rows of the matrix
        cols : cols of the matrix (if None, cols=rows)

        kwargs
        ======
        cls : class of the returned matrix
        """
        if cols is None:
            cols = rows
        klass = kwargs.get('cls', kls)
        rows, cols = as_int(rows), as_int(cols)

        return klass._eval_eye(rows, cols)

    @classmethod
    def jordan_block(kls, size=None, eigenvalue=None, **kwargs):
        """Returns a Jordan block

        Parameters
        ==========

        size : Integer, optional
            Specifies the shape of the Jordan block matrix.

        eigenvalue : Number or Symbol
            Specifies the value for the main diagonal of the matrix.

            .. note::
                The keyword ``eigenval`` is also specified as an alias
                of this keyword, but it is not recommended to use.

                We may deprecate the alias in later release.

        band : 'upper' or 'lower', optional
            Specifies the position of the off-diagonal to put `1` s on.
<<<<<<< HEAD

        cls : Matrix, optional
            Specifies the matrix class of the output form.

            If it is not specified, the class type where the method is
            being executed on will be returned.

        rows, cols : Integer, optional
            Specifies the shape of the Jordan block matrix. See Notes
            section for the details of how these key works.

            .. note::
                This feature will be deprecated in the future.

=======

        cls : Matrix, optional
            Specifies the matrix class of the output form.

            If it is not specified, the class type where the method is
            being executed on will be returned.

        rows, cols : Integer, optional
            Specifies the shape of the Jordan block matrix. See Notes
            section for the details of how these key works.

            .. note::
                This feature will be deprecated in the future.

>>>>>>> a53b98b8

        Returns
        =======

        Matrix
            A Jordan block matrix.

        Raises
        ======

        ValueError
            If insufficient arguments are given for matrix size
            specification, or no eigenvalue is given.

        Examples
        ========

        Creating a default Jordan block:

        >>> from sympy import Matrix
        >>> from sympy.abc import x
        >>> Matrix.jordan_block(4, x)
        Matrix([
        [x, 1, 0, 0],
        [0, x, 1, 0],
        [0, 0, x, 1],
        [0, 0, 0, x]])

        Creating an alternative Jordan block matrix where `1` is on
        lower off-diagonal:

        >>> Matrix.jordan_block(4, x, band='lower')
        Matrix([
        [x, 0, 0, 0],
        [1, x, 0, 0],
        [0, 1, x, 0],
        [0, 0, 1, x]])

        Creating a Jordan block with keyword arguments

        >>> Matrix.jordan_block(size=4, eigenvalue=x)
        Matrix([
        [x, 1, 0, 0],
        [0, x, 1, 0],
        [0, 0, x, 1],
        [0, 0, 0, x]])

        Notes
        =====

        .. note::
            This feature will be deprecated in the future.

        The keyword arguments ``size``, ``rows``, ``cols`` relates to
        the Jordan block size specifications.

        If you want to create a square Jordan block, specify either
        one of the three arguments.

        If you want to create a rectangular Jordan block, specify
        ``rows`` and ``cols`` individually.

        +--------------------------------+---------------------+
        |        Arguments Given         |     Matrix Shape    |
        +----------+----------+----------+----------+----------+
        |   size   |   rows   |   cols   |   rows   |   cols   |
        +==========+==========+==========+==========+==========+
        |   size   |         Any         |   size   |   size   |
        +----------+----------+----------+----------+----------+
        |          |        None         |     ValueError      |
        |          +----------+----------+----------+----------+
        |   None   |   rows   |   None   |   rows   |   rows   |
        |          +----------+----------+----------+----------+
        |          |   None   |   cols   |   cols   |   cols   |
        +          +----------+----------+----------+----------+
        |          |   rows   |   cols   |   rows   |   cols   |
        +----------+----------+----------+----------+----------+

        References
        ==========

        .. [1] https://en.wikipedia.org/wiki/Jordan_matrix
        """
        if 'rows' in kwargs or 'cols' in kwargs:
            SymPyDeprecationWarning(
                feature="Keyword arguments 'rows' or 'cols'",
                issue=16102,
                useinstead="a more generic banded matrix constructor",
                deprecated_since_version="1.4"
            ).warn()

        klass = kwargs.pop('cls', kls)
        band = kwargs.pop('band', 'upper')
        rows = kwargs.pop('rows', None)
        cols = kwargs.pop('cols', None)

        eigenval = kwargs.get('eigenval', None)
        if eigenvalue is None and eigenval is None:
            raise ValueError("Must supply an eigenvalue")
        elif eigenvalue != eigenval and None not in (eigenval, eigenvalue):
            raise ValueError(
                "Inconsistent values are given: 'eigenval'={}, "
                "'eigenvalue'={}".format(eigenval, eigenvalue))
        else:
            if eigenval is not None:
                eigenvalue = eigenval

        if (size, rows, cols) == (None, None, None):
            raise ValueError("Must supply a matrix size")

        if size is not None:
            rows, cols = size, size
        elif rows is not None and cols is None:
            cols = rows
        elif cols is not None and rows is None:
            rows = cols

        rows, cols = as_int(rows), as_int(cols)

        return klass._eval_jordan_block(rows, cols, eigenvalue, band)

    @classmethod
    def ones(kls, rows, cols=None, **kwargs):
        """Returns a matrix of ones.

        Args
        ====

        rows : rows of the matrix
        cols : cols of the matrix (if None, cols=rows)

        kwargs
        ======
        cls : class of the returned matrix
        """
        if cols is None:
            cols = rows
        klass = kwargs.get('cls', kls)
        rows, cols = as_int(rows), as_int(cols)

        return klass._eval_ones(rows, cols)

    @classmethod
    def zeros(kls, rows, cols=None, **kwargs):
        """Returns a matrix of zeros.

        Args
        ====

        rows : rows of the matrix
        cols : cols of the matrix (if None, cols=rows)

        kwargs
        ======
        cls : class of the returned matrix
        """
        if cols is None:
            cols = rows
        klass = kwargs.get('cls', kls)
        rows, cols = as_int(rows), as_int(cols)

        return klass._eval_zeros(rows, cols)


class MatrixProperties(MatrixRequired):
    """Provides basic properties of a matrix."""

    def _eval_atoms(self, *types):
        result = set()
        for i in self:
            result.update(i.atoms(*types))
        return result

    def _eval_free_symbols(self):
        return set().union(*(i.free_symbols for i in self))

    def _eval_has(self, *patterns):
        return any(a.has(*patterns) for a in self)

    def _eval_is_anti_symmetric(self, simpfunc):
        if not all(simpfunc(self[i, j] + self[j, i]).is_zero for i in range(self.rows) for j in range(self.cols)):
            return False
        return True

    def _eval_is_diagonal(self):
        for i in range(self.rows):
            for j in range(self.cols):
                if i != j and self[i, j]:
                    return False
        return True

    # _eval_is_hermitian is called by some general sympy
    # routines and has a different *args signature.  Make
    # sure the names don't clash by adding `_matrix_` in name.
    def _eval_is_matrix_hermitian(self, simpfunc):
        mat = self._new(self.rows, self.cols, lambda i, j: simpfunc(self[i, j] - self[j, i].conjugate()))
        return mat.is_zero

    def _eval_is_Identity(self):
        def dirac(i, j):
            if i == j:
                return 1
            return 0

        return all(self[i, j] == dirac(i, j) for i in range(self.rows) for j in
                   range(self.cols))

    def _eval_is_lower_hessenberg(self):
        return all(self[i, j].is_zero
                   for i in range(self.rows)
                   for j in range(i + 2, self.cols))

    def _eval_is_lower(self):
        return all(self[i, j].is_zero
                   for i in range(self.rows)
                   for j in range(i + 1, self.cols))

    def _eval_is_symbolic(self):
        return self.has(Symbol)

    def _eval_is_symmetric(self, simpfunc):
        mat = self._new(self.rows, self.cols, lambda i, j: simpfunc(self[i, j] - self[j, i]))
        return mat.is_zero

    def _eval_is_zero(self):
        if any(i.is_zero == False for i in self):
            return False
        if any(i.is_zero is None for i in self):
            return None
        return True

    def _eval_is_upper_hessenberg(self):
        return all(self[i, j].is_zero
                   for i in range(2, self.rows)
                   for j in range(min(self.cols, (i - 1))))

    def _eval_values(self):
        return [i for i in self if not i.is_zero]

    def atoms(self, *types):
        """Returns the atoms that form the current object.

        Examples
        ========

        >>> from sympy.abc import x, y
        >>> from sympy.matrices import Matrix
        >>> Matrix([[x]])
        Matrix([[x]])
        >>> _.atoms()
        {x}
        """

        types = tuple(t if isinstance(t, type) else type(t) for t in types)
        if not types:
            types = (Atom,)
        return self._eval_atoms(*types)

    @property
    def free_symbols(self):
        """Returns the free symbols within the matrix.

        Examples
        ========

        >>> from sympy.abc import x
        >>> from sympy.matrices import Matrix
        >>> Matrix([[x], [1]]).free_symbols
        {x}
        """
        return self._eval_free_symbols()

    def has(self, *patterns):
        """Test whether any subexpression matches any of the patterns.

        Examples
        ========

        >>> from sympy import Matrix, SparseMatrix, Float
        >>> from sympy.abc import x, y
        >>> A = Matrix(((1, x), (0.2, 3)))
        >>> B = SparseMatrix(((1, x), (0.2, 3)))
        >>> A.has(x)
        True
        >>> A.has(y)
        False
        >>> A.has(Float)
        True
        >>> B.has(x)
        True
        >>> B.has(y)
        False
        >>> B.has(Float)
        True
        """
        return self._eval_has(*patterns)

    def is_anti_symmetric(self, simplify=True):
        """Check if matrix M is an antisymmetric matrix,
        that is, M is a square matrix with all M[i, j] == -M[j, i].

        When ``simplify=True`` (default), the sum M[i, j] + M[j, i] is
        simplified before testing to see if it is zero. By default,
        the SymPy simplify function is used. To use a custom function
        set simplify to a function that accepts a single argument which
        returns a simplified expression. To skip simplification, set
        simplify to False but note that although this will be faster,
        it may induce false negatives.

        Examples
        ========

        >>> from sympy import Matrix, symbols
        >>> m = Matrix(2, 2, [0, 1, -1, 0])
        >>> m
        Matrix([
        [ 0, 1],
        [-1, 0]])
        >>> m.is_anti_symmetric()
        True
        >>> x, y = symbols('x y')
        >>> m = Matrix(2, 3, [0, 0, x, -y, 0, 0])
        >>> m
        Matrix([
        [ 0, 0, x],
        [-y, 0, 0]])
        >>> m.is_anti_symmetric()
        False

        >>> from sympy.abc import x, y
        >>> m = Matrix(3, 3, [0, x**2 + 2*x + 1, y,
        ...                   -(x + 1)**2 , 0, x*y,
        ...                   -y, -x*y, 0])

        Simplification of matrix elements is done by default so even
        though two elements which should be equal and opposite wouldn't
        pass an equality test, the matrix is still reported as
        anti-symmetric:

        >>> m[0, 1] == -m[1, 0]
        False
        >>> m.is_anti_symmetric()
        True

        If 'simplify=False' is used for the case when a Matrix is already
        simplified, this will speed things up. Here, we see that without
        simplification the matrix does not appear anti-symmetric:

        >>> m.is_anti_symmetric(simplify=False)
        False

        But if the matrix were already expanded, then it would appear
        anti-symmetric and simplification in the is_anti_symmetric routine
        is not needed:

        >>> m = m.expand()
        >>> m.is_anti_symmetric(simplify=False)
        True
        """
        # accept custom simplification
        simpfunc = simplify
        if not isfunction(simplify):
            simpfunc = _simplify if simplify else lambda x: x

        if not self.is_square:
            return False
        return self._eval_is_anti_symmetric(simpfunc)

    def is_diagonal(self):
        """Check if matrix is diagonal,
        that is matrix in which the entries outside the main diagonal are all zero.

        Examples
        ========

        >>> from sympy import Matrix, diag
        >>> m = Matrix(2, 2, [1, 0, 0, 2])
        >>> m
        Matrix([
        [1, 0],
        [0, 2]])
        >>> m.is_diagonal()
        True

        >>> m = Matrix(2, 2, [1, 1, 0, 2])
        >>> m
        Matrix([
        [1, 1],
        [0, 2]])
        >>> m.is_diagonal()
        False

        >>> m = diag(1, 2, 3)
        >>> m
        Matrix([
        [1, 0, 0],
        [0, 2, 0],
        [0, 0, 3]])
        >>> m.is_diagonal()
        True

        See Also
        ========

        is_lower
        is_upper
        is_diagonalizable
        diagonalize
        """
        return self._eval_is_diagonal()

    @property
    def is_hermitian(self, simplify=True):
        """Checks if the matrix is Hermitian.

        In a Hermitian matrix element i,j is the complex conjugate of
        element j,i.

        Examples
        ========

        >>> from sympy.matrices import Matrix
        >>> from sympy import I
        >>> from sympy.abc import x
        >>> a = Matrix([[1, I], [-I, 1]])
        >>> a
        Matrix([
        [ 1, I],
        [-I, 1]])
        >>> a.is_hermitian
        True
        >>> a[0, 0] = 2*I
        >>> a.is_hermitian
        False
        >>> a[0, 0] = x
        >>> a.is_hermitian
        >>> a[0, 1] = a[1, 0]*I
        >>> a.is_hermitian
        False
        """
        if not self.is_square:
            return False

        simpfunc = simplify
        if not isfunction(simplify):
            simpfunc = _simplify if simplify else lambda x: x

        return self._eval_is_matrix_hermitian(simpfunc)

    @property
    def is_Identity(self):
        if not self.is_square:
            return False
        return self._eval_is_Identity()

    @property
    def is_lower_hessenberg(self):
        r"""Checks if the matrix is in the lower-Hessenberg form.

        The lower hessenberg matrix has zero entries
        above the first superdiagonal.

        Examples
        ========

        >>> from sympy.matrices import Matrix
        >>> a = Matrix([[1, 2, 0, 0], [5, 2, 3, 0], [3, 4, 3, 7], [5, 6, 1, 1]])
        >>> a
        Matrix([
        [1, 2, 0, 0],
        [5, 2, 3, 0],
        [3, 4, 3, 7],
        [5, 6, 1, 1]])
        >>> a.is_lower_hessenberg
        True

        See Also
        ========

        is_upper_hessenberg
        is_lower
        """
        return self._eval_is_lower_hessenberg()

    @property
    def is_lower(self):
        """Check if matrix is a lower triangular matrix. True can be returned
        even if the matrix is not square.

        Examples
        ========

        >>> from sympy import Matrix
        >>> m = Matrix(2, 2, [1, 0, 0, 1])
        >>> m
        Matrix([
        [1, 0],
        [0, 1]])
        >>> m.is_lower
        True

        >>> m = Matrix(4, 3, [0, 0, 0, 2, 0, 0, 1, 4 , 0, 6, 6, 5])
        >>> m
        Matrix([
        [0, 0, 0],
        [2, 0, 0],
        [1, 4, 0],
        [6, 6, 5]])
        >>> m.is_lower
        True

        >>> from sympy.abc import x, y
        >>> m = Matrix(2, 2, [x**2 + y, y**2 + x, 0, x + y])
        >>> m
        Matrix([
        [x**2 + y, x + y**2],
        [       0,    x + y]])
        >>> m.is_lower
        False

        See Also
        ========

        is_upper
        is_diagonal
        is_lower_hessenberg
        """
        return self._eval_is_lower()

    @property
    def is_square(self):
        """Checks if a matrix is square.

        A matrix is square if the number of rows equals the number of columns.
        The empty matrix is square by definition, since the number of rows and
        the number of columns are both zero.

        Examples
        ========

        >>> from sympy import Matrix
        >>> a = Matrix([[1, 2, 3], [4, 5, 6]])
        >>> b = Matrix([[1, 2, 3], [4, 5, 6], [7, 8, 9]])
        >>> c = Matrix([])
        >>> a.is_square
        False
        >>> b.is_square
        True
        >>> c.is_square
        True
        """
        return self.rows == self.cols

    def is_symbolic(self):
        """Checks if any elements contain Symbols.

        Examples
        ========

        >>> from sympy.matrices import Matrix
        >>> from sympy.abc import x, y
        >>> M = Matrix([[x, y], [1, 0]])
        >>> M.is_symbolic()
        True

        """
        return self._eval_is_symbolic()

    def is_symmetric(self, simplify=True):
        """Check if matrix is symmetric matrix,
        that is square matrix and is equal to its transpose.

        By default, simplifications occur before testing symmetry.
        They can be skipped using 'simplify=False'; while speeding things a bit,
        this may however induce false negatives.

        Examples
        ========

        >>> from sympy import Matrix
        >>> m = Matrix(2, 2, [0, 1, 1, 2])
        >>> m
        Matrix([
        [0, 1],
        [1, 2]])
        >>> m.is_symmetric()
        True

        >>> m = Matrix(2, 2, [0, 1, 2, 0])
        >>> m
        Matrix([
        [0, 1],
        [2, 0]])
        >>> m.is_symmetric()
        False

        >>> m = Matrix(2, 3, [0, 0, 0, 0, 0, 0])
        >>> m
        Matrix([
        [0, 0, 0],
        [0, 0, 0]])
        >>> m.is_symmetric()
        False

        >>> from sympy.abc import x, y
        >>> m = Matrix(3, 3, [1, x**2 + 2*x + 1, y, (x + 1)**2 , 2, 0, y, 0, 3])
        >>> m
        Matrix([
        [         1, x**2 + 2*x + 1, y],
        [(x + 1)**2,              2, 0],
        [         y,              0, 3]])
        >>> m.is_symmetric()
        True

        If the matrix is already simplified, you may speed-up is_symmetric()
        test by using 'simplify=False'.

        >>> bool(m.is_symmetric(simplify=False))
        False
        >>> m1 = m.expand()
        >>> m1.is_symmetric(simplify=False)
        True
        """
        simpfunc = simplify
        if not isfunction(simplify):
            simpfunc = _simplify if simplify else lambda x: x

        if not self.is_square:
            return False

        return self._eval_is_symmetric(simpfunc)

    @property
    def is_upper_hessenberg(self):
        """Checks if the matrix is the upper-Hessenberg form.

        The upper hessenberg matrix has zero entries
        below the first subdiagonal.

        Examples
        ========

        >>> from sympy.matrices import Matrix
        >>> a = Matrix([[1, 4, 2, 3], [3, 4, 1, 7], [0, 2, 3, 4], [0, 0, 1, 3]])
        >>> a
        Matrix([
        [1, 4, 2, 3],
        [3, 4, 1, 7],
        [0, 2, 3, 4],
        [0, 0, 1, 3]])
        >>> a.is_upper_hessenberg
        True

        See Also
        ========

        is_lower_hessenberg
        is_upper
        """
        return self._eval_is_upper_hessenberg()

    @property
    def is_upper(self):
        """Check if matrix is an upper triangular matrix. True can be returned
        even if the matrix is not square.

        Examples
        ========

        >>> from sympy import Matrix
        >>> m = Matrix(2, 2, [1, 0, 0, 1])
        >>> m
        Matrix([
        [1, 0],
        [0, 1]])
        >>> m.is_upper
        True

        >>> m = Matrix(4, 3, [5, 1, 9, 0, 4 , 6, 0, 0, 5, 0, 0, 0])
        >>> m
        Matrix([
        [5, 1, 9],
        [0, 4, 6],
        [0, 0, 5],
        [0, 0, 0]])
        >>> m.is_upper
        True

        >>> m = Matrix(2, 3, [4, 2, 5, 6, 1, 1])
        >>> m
        Matrix([
        [4, 2, 5],
        [6, 1, 1]])
        >>> m.is_upper
        False

        See Also
        ========

        is_lower
        is_diagonal
        is_upper_hessenberg
        """
        return all(self[i, j].is_zero
                   for i in range(1, self.rows)
                   for j in range(min(i, self.cols)))

    @property
    def is_zero(self):
        """Checks if a matrix is a zero matrix.

        A matrix is zero if every element is zero.  A matrix need not be square
        to be considered zero.  The empty matrix is zero by the principle of
        vacuous truth.  For a matrix that may or may not be zero (e.g.
        contains a symbol), this will be None

        Examples
        ========

        >>> from sympy import Matrix, zeros
        >>> from sympy.abc import x
        >>> a = Matrix([[0, 0], [0, 0]])
        >>> b = zeros(3, 4)
        >>> c = Matrix([[0, 1], [0, 0]])
        >>> d = Matrix([])
        >>> e = Matrix([[x, 0], [0, 0]])
        >>> a.is_zero
        True
        >>> b.is_zero
        True
        >>> c.is_zero
        False
        >>> d.is_zero
        True
        >>> e.is_zero
        """
        return self._eval_is_zero()

    def values(self):
        """Return non-zero values of self."""
        return self._eval_values()


class MatrixOperations(MatrixRequired):
    """Provides basic matrix shape and elementwise
    operations.  Should not be instantiated directly."""

    def _eval_adjoint(self):
        return self.transpose().conjugate()

    def _eval_applyfunc(self, f):
        out = self._new(self.rows, self.cols, [f(x) for x in self])
        return out

    def _eval_as_real_imag(self):
        from sympy.functions.elementary.complexes import re, im

        return (self.applyfunc(re), self.applyfunc(im))

    def _eval_conjugate(self):
        return self.applyfunc(lambda x: x.conjugate())

    def _eval_permute_cols(self, perm):
        # apply the permutation to a list
        mapping = list(perm)

        def entry(i, j):
            return self[i, mapping[j]]

        return self._new(self.rows, self.cols, entry)

    def _eval_permute_rows(self, perm):
        # apply the permutation to a list
        mapping = list(perm)

        def entry(i, j):
            return self[mapping[i], j]

        return self._new(self.rows, self.cols, entry)

    def _eval_trace(self):
        return sum(self[i, i] for i in range(self.rows))

    def _eval_transpose(self):
        return self._new(self.cols, self.rows, lambda i, j: self[j, i])

    def adjoint(self):
        """Conjugate transpose or Hermitian conjugation."""
        return self._eval_adjoint()

    def applyfunc(self, f):
        """Apply a function to each element of the matrix.

        Examples
        ========

        >>> from sympy import Matrix
        >>> m = Matrix(2, 2, lambda i, j: i*2+j)
        >>> m
        Matrix([
        [0, 1],
        [2, 3]])
        >>> m.applyfunc(lambda i: 2*i)
        Matrix([
        [0, 2],
        [4, 6]])

        """
        if not callable(f):
            raise TypeError("`f` must be callable.")

        return self._eval_applyfunc(f)

    def as_real_imag(self):
        """Returns a tuple containing the (real, imaginary) part of matrix."""
        return self._eval_as_real_imag()

    def conjugate(self):
        """Return the by-element conjugation.

        Examples
        ========

        >>> from sympy.matrices import SparseMatrix
        >>> from sympy import I
        >>> a = SparseMatrix(((1, 2 + I), (3, 4), (I, -I)))
        >>> a
        Matrix([
        [1, 2 + I],
        [3,     4],
        [I,    -I]])
        >>> a.C
        Matrix([
        [ 1, 2 - I],
        [ 3,     4],
        [-I,     I]])

        See Also
        ========

        transpose: Matrix transposition
        H: Hermite conjugation
        D: Dirac conjugation
        """
        return self._eval_conjugate()

    def doit(self, **kwargs):
        return self.applyfunc(lambda x: x.doit())

    def evalf(self, prec=None, **options):
        """Apply evalf() to each element of self."""
        return self.applyfunc(lambda i: i.evalf(prec, **options))

    def expand(self, deep=True, modulus=None, power_base=True, power_exp=True,
               mul=True, log=True, multinomial=True, basic=True, **hints):
        """Apply core.function.expand to each entry of the matrix.

        Examples
        ========

        >>> from sympy.abc import x
        >>> from sympy.matrices import Matrix
        >>> Matrix(1, 1, [x*(x+1)])
        Matrix([[x*(x + 1)]])
        >>> _.expand()
        Matrix([[x**2 + x]])

        """
        return self.applyfunc(lambda x: x.expand(
            deep, modulus, power_base, power_exp, mul, log, multinomial, basic,
            **hints))

    @property
    def H(self):
        """Return Hermite conjugate.

        Examples
        ========

        >>> from sympy import Matrix, I
        >>> m = Matrix((0, 1 + I, 2, 3))
        >>> m
        Matrix([
        [    0],
        [1 + I],
        [    2],
        [    3]])
        >>> m.H
        Matrix([[0, 1 - I, 2, 3]])

        See Also
        ========

        conjugate: By-element conjugation
        D: Dirac conjugation
        """
        return self.T.C

    def permute(self, perm, orientation='rows', direction='forward'):
        """Permute the rows or columns of a matrix by the given list of swaps.

        Parameters
        ==========

        perm : a permutation.  This may be a list swaps (e.g., `[[1, 2], [0, 3]]`),
            or any valid input to the `Permutation` constructor, including a `Permutation()`
            itself.  If `perm` is given explicitly as a list of indices or a `Permutation`,
            `direction` has no effect.
        orientation : ('rows' or 'cols') whether to permute the rows or the columns
        direction : ('forward', 'backward') whether to apply the permutations from
            the start of the list first, or from the back of the list first

        Examples
        ========

        >>> from sympy.matrices import eye
        >>> M = eye(3)
        >>> M.permute([[0, 1], [0, 2]], orientation='rows', direction='forward')
        Matrix([
        [0, 0, 1],
        [1, 0, 0],
        [0, 1, 0]])

        >>> from sympy.matrices import eye
        >>> M = eye(3)
        >>> M.permute([[0, 1], [0, 2]], orientation='rows', direction='backward')
        Matrix([
        [0, 1, 0],
        [0, 0, 1],
        [1, 0, 0]])

        """

        # allow british variants and `columns`
        if direction == 'forwards':
            direction = 'forward'
        if direction == 'backwards':
            direction = 'backward'
        if orientation == 'columns':
            orientation = 'cols'

        if direction not in ('forward', 'backward'):
            raise TypeError("direction='{}' is an invalid kwarg. "
                            "Try 'forward' or 'backward'".format(direction))
        if orientation not in ('rows', 'cols'):
            raise TypeError("orientation='{}' is an invalid kwarg. "
                            "Try 'rows' or 'cols'".format(orientation))

        # ensure all swaps are in range
        max_index = self.rows if orientation == 'rows' else self.cols
        if not all(0 <= t <= max_index for t in flatten(list(perm))):
            raise IndexError("`swap` indices out of range.")

        # see if we are a list of pairs
        try:
            assert len(perm[0]) == 2
            # we are a list of swaps, so `direction` matters
            if direction == 'backward':
                perm = reversed(perm)

            # since Permutation doesn't let us have non-disjoint cycles,
            # we'll construct the explicit mapping ourselves XXX Bug #12479
            mapping = list(range(max_index))
            for (i, j) in perm:
                mapping[i], mapping[j] = mapping[j], mapping[i]
            perm = mapping
        except (TypeError, AssertionError, IndexError):
            pass

        from sympy.combinatorics import Permutation
        perm = Permutation(perm, size=max_index)

        if orientation == 'rows':
            return self._eval_permute_rows(perm)
        if orientation == 'cols':
            return self._eval_permute_cols(perm)

    def permute_cols(self, swaps, direction='forward'):
        """Alias for `self.permute(swaps, orientation='cols', direction=direction)`

        See Also
        ========

        permute
        """
        return self.permute(swaps, orientation='cols', direction=direction)

    def permute_rows(self, swaps, direction='forward'):
        """Alias for `self.permute(swaps, orientation='rows', direction=direction)`

        See Also
        ========

        permute
        """
        return self.permute(swaps, orientation='rows', direction=direction)

    def refine(self, assumptions=True):
        """Apply refine to each element of the matrix.

        Examples
        ========

        >>> from sympy import Symbol, Matrix, Abs, sqrt, Q
        >>> x = Symbol('x')
        >>> Matrix([[Abs(x)**2, sqrt(x**2)],[sqrt(x**2), Abs(x)**2]])
        Matrix([
        [ Abs(x)**2, sqrt(x**2)],
        [sqrt(x**2),  Abs(x)**2]])
        >>> _.refine(Q.real(x))
        Matrix([
        [  x**2, Abs(x)],
        [Abs(x),   x**2]])

        """
        return self.applyfunc(lambda x: refine(x, assumptions))

    def replace(self, F, G, map=False):
        """Replaces Function F in Matrix entries with Function G.

        Examples
        ========

        >>> from sympy import symbols, Function, Matrix
        >>> F, G = symbols('F, G', cls=Function)
        >>> M = Matrix(2, 2, lambda i, j: F(i+j)) ; M
        Matrix([
        [F(0), F(1)],
        [F(1), F(2)]])
        >>> N = M.replace(F,G)
        >>> N
        Matrix([
        [G(0), G(1)],
        [G(1), G(2)]])
        """
        return self.applyfunc(lambda x: x.replace(F, G, map))

    def simplify(self, ratio=1.7, measure=count_ops, rational=False, inverse=False):
        """Apply simplify to each element of the matrix.

        Examples
        ========

        >>> from sympy.abc import x, y
        >>> from sympy import sin, cos
        >>> from sympy.matrices import SparseMatrix
        >>> SparseMatrix(1, 1, [x*sin(y)**2 + x*cos(y)**2])
        Matrix([[x*sin(y)**2 + x*cos(y)**2]])
        >>> _.simplify()
        Matrix([[x]])
        """
        return self.applyfunc(lambda x: x.simplify(ratio=ratio, measure=measure,
                                                   rational=rational, inverse=inverse))

    def subs(self, *args, **kwargs):  # should mirror core.basic.subs
        """Return a new matrix with subs applied to each entry.

        Examples
        ========

        >>> from sympy.abc import x, y
        >>> from sympy.matrices import SparseMatrix, Matrix
        >>> SparseMatrix(1, 1, [x])
        Matrix([[x]])
        >>> _.subs(x, y)
        Matrix([[y]])
        >>> Matrix(_).subs(y, x)
        Matrix([[x]])
        """
        return self.applyfunc(lambda x: x.subs(*args, **kwargs))

    def trace(self):
        """
        Returns the trace of a square matrix i.e. the sum of the
        diagonal elements.

        Examples
        ========

        >>> from sympy import Matrix
        >>> A = Matrix(2, 2, [1, 2, 3, 4])
        >>> A.trace()
        5

        """
        if self.rows != self.cols:
            raise NonSquareMatrixError()
        return self._eval_trace()

    def transpose(self):
        """
        Returns the transpose of the matrix.

        Examples
        ========

        >>> from sympy import Matrix
        >>> A = Matrix(2, 2, [1, 2, 3, 4])
        >>> A.transpose()
        Matrix([
        [1, 3],
        [2, 4]])

        >>> from sympy import Matrix, I
        >>> m=Matrix(((1, 2+I), (3, 4)))
        >>> m
        Matrix([
        [1, 2 + I],
        [3,     4]])
        >>> m.transpose()
        Matrix([
        [    1, 3],
        [2 + I, 4]])
        >>> m.T == m.transpose()
        True

        See Also
        ========

        conjugate: By-element conjugation

        """
        return self._eval_transpose()

    T = property(transpose, None, None, "Matrix transposition.")

    C = property(conjugate, None, None, "By-element conjugation.")

    n = evalf

    def xreplace(self, rule):  # should mirror core.basic.xreplace
        """Return a new matrix with xreplace applied to each entry.

        Examples
        ========

        >>> from sympy.abc import x, y
        >>> from sympy.matrices import SparseMatrix, Matrix
        >>> SparseMatrix(1, 1, [x])
        Matrix([[x]])
        >>> _.xreplace({x: y})
        Matrix([[y]])
        >>> Matrix(_).xreplace({y: x})
        Matrix([[x]])
        """
        return self.applyfunc(lambda x: x.xreplace(rule))

    _eval_simplify = simplify

    def _eval_trigsimp(self, **opts):
        from sympy.simplify import trigsimp
        return self.applyfunc(lambda x: trigsimp(x, **opts))


class MatrixArithmetic(MatrixRequired):
    """Provides basic matrix arithmetic operations.
    Should not be instantiated directly."""

    _op_priority = 10.01

    def _eval_Abs(self):
        return self._new(self.rows, self.cols, lambda i, j: Abs(self[i, j]))

    def _eval_add(self, other):
        return self._new(self.rows, self.cols,
                         lambda i, j: self[i, j] + other[i, j])

    def _eval_matrix_mul(self, other):
        def entry(i, j):
            try:
                return sum(self[i,k]*other[k,j] for k in range(self.cols))
            except TypeError:
                # Block matrices don't work with `sum` or `Add` (ISSUE #11599)
                # They don't work with `sum` because `sum` tries to add `0`
                # initially, and for a matrix, that is a mix of a scalar and
                # a matrix, which raises a TypeError. Fall back to a
                # block-matrix-safe way to multiply if the `sum` fails.
                ret = self[i, 0]*other[0, j]
                for k in range(1, self.cols):
                    ret += self[i, k]*other[k, j]
                return ret

        return self._new(self.rows, other.cols, entry)

    def _eval_matrix_mul_elementwise(self, other):
        return self._new(self.rows, self.cols, lambda i, j: self[i,j]*other[i,j])

    def _eval_matrix_rmul(self, other):
        def entry(i, j):
            return sum(other[i,k]*self[k,j] for k in range(other.cols))
        return self._new(other.rows, self.cols, entry)

    def _eval_pow_by_recursion(self, num):
        if num == 1:
            return self
        if num % 2 == 1:
            return self * self._eval_pow_by_recursion(num - 1)
        ret = self._eval_pow_by_recursion(num // 2)
        return ret * ret

    def _eval_scalar_mul(self, other):
        return self._new(self.rows, self.cols, lambda i, j: self[i,j]*other)

    def _eval_scalar_rmul(self, other):
        return self._new(self.rows, self.cols, lambda i, j: other*self[i,j])

    def _eval_Mod(self, other):
        from sympy import Mod
        return self._new(self.rows, self.cols, lambda i, j: Mod(self[i, j], other))

    # python arithmetic functions
    def __abs__(self):
        """Returns a new matrix with entry-wise absolute values."""
        return self._eval_Abs()

    @call_highest_priority('__radd__')
    def __add__(self, other):
        """Return self + other, raising ShapeError if shapes don't match."""
        other = _matrixify(other)
        # matrix-like objects can have shapes.  This is
        # our first sanity check.
        if hasattr(other, 'shape'):
            if self.shape != other.shape:
                raise ShapeError("Matrix size mismatch: %s + %s" % (
                    self.shape, other.shape))

        # honest sympy matrices defer to their class's routine
        if getattr(other, 'is_Matrix', False):
            # call the highest-priority class's _eval_add
            a, b = self, other
            if a.__class__ != classof(a, b):
                b, a = a, b
            return a._eval_add(b)
        # Matrix-like objects can be passed to CommonMatrix routines directly.
        if getattr(other, 'is_MatrixLike', False):
            return MatrixArithmetic._eval_add(self, other)

        raise TypeError('cannot add %s and %s' % (type(self), type(other)))

    @call_highest_priority('__rdiv__')
    def __div__(self, other):
        return self * (S.One / other)

    @call_highest_priority('__rmatmul__')
    def __matmul__(self, other):
        other = _matrixify(other)
        if not getattr(other, 'is_Matrix', False) and not getattr(other, 'is_MatrixLike', False):
            return NotImplemented

        return self.__mul__(other)

    def __mod__(self, other):
        return self.applyfunc(lambda x: x % other)

    @call_highest_priority('__rmul__')
    def __mul__(self, other):
        """Return self*other where other is either a scalar or a matrix
        of compatible dimensions.

        Examples
        ========

        >>> from sympy.matrices import Matrix
        >>> A = Matrix([[1, 2, 3], [4, 5, 6]])
        >>> 2*A == A*2 == Matrix([[2, 4, 6], [8, 10, 12]])
        True
        >>> B = Matrix([[1, 2, 3], [4, 5, 6], [7, 8, 9]])
        >>> A*B
        Matrix([
        [30, 36, 42],
        [66, 81, 96]])
        >>> B*A
        Traceback (most recent call last):
        ...
        ShapeError: Matrices size mismatch.
        >>>

        See Also
        ========

        matrix_multiply_elementwise
        """
        other = _matrixify(other)
        # matrix-like objects can have shapes.  This is
        # our first sanity check.
        if hasattr(other, 'shape') and len(other.shape) == 2:
            if self.shape[1] != other.shape[0]:
                raise ShapeError("Matrix size mismatch: %s * %s." % (
                    self.shape, other.shape))

        # honest sympy matrices defer to their class's routine
        if getattr(other, 'is_Matrix', False):
            return self._eval_matrix_mul(other)
        # Matrix-like objects can be passed to CommonMatrix routines directly.
        if getattr(other, 'is_MatrixLike', False):
            return MatrixArithmetic._eval_matrix_mul(self, other)

        # if 'other' is not iterable then scalar multiplication.
        if not isinstance(other, Iterable):
            try:
                return self._eval_scalar_mul(other)
            except TypeError:
                pass

        return NotImplemented

    def __neg__(self):
        return self._eval_scalar_mul(-1)

    @call_highest_priority('__rpow__')
    def __pow__(self, num):
        if self.rows != self.cols:
            raise NonSquareMatrixError()
        a = self
        jordan_pow = getattr(a, '_matrix_pow_by_jordan_blocks', None)
        num = sympify(num)
        if num.is_Number and num % 1 == 0:
            if a.rows == 1:
                return a._new([[a[0]**num]])
            if num == 0:
                return self._new(self.rows, self.cols, lambda i, j: int(i == j))
            if num < 0:
                num = -num
                a = a.inv()
            # When certain conditions are met,
            # Jordan block algorithm is faster than
            # computation by recursion.
            elif a.rows == 2 and num > 100000 and jordan_pow is not None:
                try:
                    return jordan_pow(num)
                except MatrixError:
                    pass
            return a._eval_pow_by_recursion(num)
        elif not num.is_Number and num.is_negative is None and a.det() == 0:
            from sympy.matrices.expressions import MatPow
            return MatPow(a, num)
        elif isinstance(num, (Expr, float)):
            return jordan_pow(num)
        else:
            raise TypeError(
                "Only SymPy expressions or integers are supported as exponent for matrices")

    @call_highest_priority('__add__')
    def __radd__(self, other):
        return self + other

    @call_highest_priority('__matmul__')
    def __rmatmul__(self, other):
        other = _matrixify(other)
        if not getattr(other, 'is_Matrix', False) and not getattr(other, 'is_MatrixLike', False):
            return NotImplemented

        return self.__rmul__(other)

    @call_highest_priority('__mul__')
    def __rmul__(self, other):
        other = _matrixify(other)
        # matrix-like objects can have shapes.  This is
        # our first sanity check.
        if hasattr(other, 'shape') and len(other.shape) == 2:
            if self.shape[0] != other.shape[1]:
                raise ShapeError("Matrix size mismatch.")

        # honest sympy matrices defer to their class's routine
        if getattr(other, 'is_Matrix', False):
            return other._new(other.as_mutable() * self)
        # Matrix-like objects can be passed to CommonMatrix routines directly.
        if getattr(other, 'is_MatrixLike', False):
            return MatrixArithmetic._eval_matrix_rmul(self, other)

        # if 'other' is not iterable then scalar multiplication.
        if not isinstance(other, Iterable):
            try:
                return self._eval_scalar_rmul(other)
            except TypeError:
                pass

        return NotImplemented

    @call_highest_priority('__sub__')
    def __rsub__(self, a):
        return (-self) + a

    @call_highest_priority('__rsub__')
    def __sub__(self, a):
        return self + (-a)

    @call_highest_priority('__rtruediv__')
    def __truediv__(self, other):
        return self.__div__(other)

    def multiply_elementwise(self, other):
        """Return the Hadamard product (elementwise product) of A and B

        Examples
        ========

        >>> from sympy.matrices import Matrix
        >>> A = Matrix([[0, 1, 2], [3, 4, 5]])
        >>> B = Matrix([[1, 10, 100], [100, 10, 1]])
        >>> A.multiply_elementwise(B)
        Matrix([
        [  0, 10, 200],
        [300, 40,   5]])

        See Also
        ========

        cross
        dot
        multiply
        """
        if self.shape != other.shape:
            raise ShapeError("Matrix shapes must agree {} != {}".format(self.shape, other.shape))

        return self._eval_matrix_mul_elementwise(other)


class MatrixCommon(MatrixArithmetic, MatrixOperations, MatrixProperties,
                  MatrixSpecial, MatrixShaping):
    """All common matrix operations including basic arithmetic, shaping,
    and special matrices like `zeros`, and `eye`."""
    _diff_wrt = True


class _MinimalMatrix(object):
    """Class providing the minimum functionality
    for a matrix-like object and implementing every method
    required for a `MatrixRequired`.  This class does not have everything
    needed to become a full-fledged SymPy object, but it will satisfy the
    requirements of anything inheriting from `MatrixRequired`.  If you wish
    to make a specialized matrix type, make sure to implement these
    methods and properties with the exception of `__init__` and `__repr__`
    which are included for convenience."""

    is_MatrixLike = True
    _sympify = staticmethod(sympify)
    _class_priority = 3

    is_Matrix = True
    is_MatrixExpr = False

    @classmethod
    def _new(cls, *args, **kwargs):
        return cls(*args, **kwargs)

    def __init__(self, rows, cols=None, mat=None):
        if isfunction(mat):
            # if we passed in a function, use that to populate the indices
            mat = list(mat(i, j) for i in range(rows) for j in range(cols))
        if cols is None and mat is None:
            mat = rows
        rows, cols = getattr(mat, 'shape', (rows, cols))
        try:
            # if we passed in a list of lists, flatten it and set the size
            if cols is None and mat is None:
                mat = rows
            cols = len(mat[0])
            rows = len(mat)
            mat = [x for l in mat for x in l]
        except (IndexError, TypeError):
            pass
        self.mat = tuple(self._sympify(x) for x in mat)
        self.rows, self.cols = rows, cols
        if self.rows is None or self.cols is None:
            raise NotImplementedError("Cannot initialize matrix with given parameters")

    def __getitem__(self, key):
        def _normalize_slices(row_slice, col_slice):
            """Ensure that row_slice and col_slice don't have
            `None` in their arguments.  Any integers are converted
            to slices of length 1"""
            if not isinstance(row_slice, slice):
                row_slice = slice(row_slice, row_slice + 1, None)
            row_slice = slice(*row_slice.indices(self.rows))

            if not isinstance(col_slice, slice):
                col_slice = slice(col_slice, col_slice + 1, None)
            col_slice = slice(*col_slice.indices(self.cols))

            return (row_slice, col_slice)

        def _coord_to_index(i, j):
            """Return the index in _mat corresponding
            to the (i,j) position in the matrix. """
            return i * self.cols + j

        if isinstance(key, tuple):
            i, j = key
            if isinstance(i, slice) or isinstance(j, slice):
                # if the coordinates are not slices, make them so
                # and expand the slices so they don't contain `None`
                i, j = _normalize_slices(i, j)

                rowsList, colsList = list(range(self.rows))[i], \
                                     list(range(self.cols))[j]
                indices = (i * self.cols + j for i in rowsList for j in
                           colsList)
                return self._new(len(rowsList), len(colsList),
                                 list(self.mat[i] for i in indices))

            # if the key is a tuple of ints, change
            # it to an array index
            key = _coord_to_index(i, j)
        return self.mat[key]

    def __eq__(self, other):
        try:
            classof(self, other)
        except TypeError:
            return False
        return (
            self.shape == other.shape and list(self) == list(other))

    def __len__(self):
        return self.rows*self.cols

    def __repr__(self):
        return "_MinimalMatrix({}, {}, {})".format(self.rows, self.cols,
                                                   self.mat)

    @property
    def shape(self):
        return (self.rows, self.cols)


class _MatrixWrapper(object):
    """Wrapper class providing the minimum functionality
    for a matrix-like object: .rows, .cols, .shape, indexability,
    and iterability.  CommonMatrix math operations should work
    on matrix-like objects.  For example, wrapping a numpy
    matrix in a MatrixWrapper allows it to be passed to CommonMatrix.
    """
    is_MatrixLike = True

    def __init__(self, mat, shape=None):
        self.mat = mat
        self.rows, self.cols = mat.shape if shape is None else shape

    def __getattr__(self, attr):
        """Most attribute access is passed straight through
        to the stored matrix"""
        return getattr(self.mat, attr)

    def __getitem__(self, key):
        return self.mat.__getitem__(key)


def _matrixify(mat):
    """If `mat` is a Matrix or is matrix-like,
    return a Matrix or MatrixWrapper object.  Otherwise
    `mat` is passed through without modification."""
    if getattr(mat, 'is_Matrix', False):
        return mat
    if hasattr(mat, 'shape'):
        if len(mat.shape) == 2:
            return _MatrixWrapper(mat)
    return mat


def a2idx(j, n=None):
    """Return integer after making positive and validating against n."""
    if type(j) is not int:
        jindex = getattr(j, '__index__', None)
        if jindex is not None:
            j = jindex()
        else:
            raise IndexError("Invalid index a[%r]" % (j,))
    if n is not None:
        if j < 0:
            j += n
        if not (j >= 0 and j < n):
            raise IndexError("Index out of range: a[%s]" % (j,))
    return int(j)


def classof(A, B):
    """
    Get the type of the result when combining matrices of different types.

    Currently the strategy is that immutability is contagious.

    Examples
    ========

    >>> from sympy import Matrix, ImmutableMatrix
    >>> from sympy.matrices.common import classof
    >>> M = Matrix([[1, 2], [3, 4]]) # a Mutable Matrix
    >>> IM = ImmutableMatrix([[1, 2], [3, 4]])
    >>> classof(M, IM)
    <class 'sympy.matrices.immutable.ImmutableDenseMatrix'>
    """
    priority_A = getattr(A, '_class_priority', None)
    priority_B = getattr(B, '_class_priority', None)
    if None not in (priority_A, priority_B):
        if A._class_priority > B._class_priority:
            return A.__class__
        else:
            return B.__class__

    try:
        import numpy
    except ImportError:
        pass
    else:
        if isinstance(A, numpy.ndarray):
            return B.__class__
        if isinstance(B, numpy.ndarray):
            return A.__class__

    raise TypeError("Incompatible classes %s, %s" % (A.__class__, B.__class__))<|MERGE_RESOLUTION|>--- conflicted
+++ resolved
@@ -23,10 +23,7 @@
 from sympy.simplify import simplify as _simplify
 from sympy.utilities.exceptions import SymPyDeprecationWarning
 from sympy.utilities.iterables import flatten
-<<<<<<< HEAD
-=======
 from sympy.utilities.misc import filldedent
->>>>>>> a53b98b8
 
 
 class MatrixError(Exception):
@@ -889,7 +886,6 @@
 
         band : 'upper' or 'lower', optional
             Specifies the position of the off-diagonal to put `1` s on.
-<<<<<<< HEAD
 
         cls : Matrix, optional
             Specifies the matrix class of the output form.
@@ -904,22 +900,6 @@
             .. note::
                 This feature will be deprecated in the future.
 
-=======
-
-        cls : Matrix, optional
-            Specifies the matrix class of the output form.
-
-            If it is not specified, the class type where the method is
-            being executed on will be returned.
-
-        rows, cols : Integer, optional
-            Specifies the shape of the Jordan block matrix. See Notes
-            section for the details of how these key works.
-
-            .. note::
-                This feature will be deprecated in the future.
-
->>>>>>> a53b98b8
 
         Returns
         =======
