--- conflicted
+++ resolved
@@ -646,21 +646,10 @@
     n = M.rows
 
     if n == M.cols: # square check is done in individual method functions
-<<<<<<< HEAD
-        # 1. if M is triangular - calculate the product of the diagonal entries
-        if M.is_upper or M.is_lower:
-            m = 1
-            for i in range(n):
-                m = m * M[i, i]
-            return _get_intermediate_simp(_dotprodsimp)(m)
-        # 2. if M is 2x2 or 3x3 - let's use the hardcoded formula
-        #    (not checking 0x0 and 1x1 matrices as they are _always_ upper & lower triangular)
-=======
         if n == 0:
             return M.one
         elif n == 1:
             return M[0, 0]
->>>>>>> 25a3b8ec
         elif n == 2:
             m = M[0, 0] * M[1, 1] - M[0, 1] * M[1, 0]
             return _get_intermediate_simp(_dotprodsimp)(m)
@@ -673,17 +662,6 @@
                 - M[0, 1] * M[1, 0] * M[2, 2])
             return _get_intermediate_simp(_dotprodsimp)(m)
 
-<<<<<<< HEAD
-    # 3. otherwise - let's resort to one of our algorithms
-    if method == "bareiss":
-        return M._eval_det_bareiss(iszerofunc=iszerofunc)
-    elif method == "berkowitz":
-        return M._eval_det_berkowitz()
-    elif method == "lu":
-        return M._eval_det_lu(iszerofunc=iszerofunc)
-    else:
-        raise MatrixError('unknown method for calculating determinant')
-=======
     dets = []
     for b in M.strongly_connected_components():
         if method == "domain-ge": # uses DomainMatrix to evalute determinant
@@ -696,7 +674,6 @@
             det = M[b, b]._eval_det_lu(iszerofunc=iszerofunc)
         dets.append(det)
     return Mul(*dets)
->>>>>>> 25a3b8ec
 
 
 # This functions is a candidate for caching if it gets implemented for matrices.
