"""
Types used to represent a full function/module as an Abstract Syntax Tree.

Most types are small, and are merely used as tokens in the AST. A tree diagram
has been included below to illustrate the relationships between the AST types.


AST Type Tree
-------------
::

  *Basic*
       |
       |
   CodegenAST
       |
       |--->AssignmentBase
       |             |--->Assignment
       |             |--->AugmentedAssignment
       |                                    |--->AddAugmentedAssignment
       |                                    |--->SubAugmentedAssignment
       |                                    |--->MulAugmentedAssignment
       |                                    |--->DivAugmentedAssignment
       |                                    |--->ModAugmentedAssignment
       |
       |--->CodeBlock
       |
       |
       |--->Token
                |--->Attribute
                |--->For
                |--->String
                |       |--->QuotedString
                |       |--->Comment
                |--->Type
                |       |--->IntBaseType
                |       |              |--->_SizedIntType
                |       |                               |--->SignedIntType
                |       |                               |--->UnsignedIntType
                |       |--->FloatBaseType
                |                        |--->FloatType
                |                        |--->ComplexBaseType
                |                                           |--->ComplexType
                |--->Node
                |       |--->Variable
                |       |           |---> Pointer
                |       |--->FunctionPrototype
                |                            |--->FunctionDefinition
                |--->Element
                |--->Declaration
                |--->While
                |--->Scope
                |--->Stream
                |--->Print
                |--->FunctionCall
                |--->BreakToken
                |--->ContinueToken
                |--->NoneToken
                |--->Return


Predefined types
----------------

A number of ``Type`` instances are provided in the ``sympy.codegen.ast`` module
for convenience. Perhaps the two most common ones for code-generation (of numeric
codes) are ``float32`` and ``float64`` (known as single and double precision respectively).
There are also precision generic versions of Types (for which the codeprinters selects the
underlying data type at time of printing): ``real``, ``integer``, ``complex_``, ``bool_``.

The other ``Type`` instances defined are:

- ``intc``: Integer type used by C's "int".
- ``intp``: Integer type used by C's "unsigned".
- ``int8``, ``int16``, ``int32``, ``int64``: n-bit integers.
- ``uint8``, ``uint16``, ``uint32``, ``uint64``: n-bit unsigned integers.
- ``float80``: known as "extended precision" on modern x86/amd64 hardware.
- ``complex64``: Complex number represented by two ``float32`` numbers
- ``complex128``: Complex number represented by two ``float64`` numbers

Using the nodes
---------------

It is possible to construct simple algorithms using the AST nodes. Let's construct a loop applying
Newton's method::

    >>> from sympy import symbols, cos
    >>> from sympy.codegen.ast import While, Assignment, aug_assign, Print
    >>> t, dx, x = symbols('tol delta val')
    >>> expr = cos(x) - x**3
    >>> whl = While(abs(dx) > t, [
    ...     Assignment(dx, -expr/expr.diff(x)),
    ...     aug_assign(x, '+', dx),
    ...     Print([x])
    ... ])
    >>> from sympy import pycode
    >>> py_str = pycode(whl)
    >>> print(py_str)
    while (abs(delta) > tol):
        delta = (val**3 - math.cos(val))/(-3*val**2 - math.sin(val))
        val += delta
        print(val)
    >>> import math
    >>> tol, val, delta = 1e-5, 0.5, float('inf')
    >>> exec(py_str)
    1.1121416371
    0.909672693737
    0.867263818209
    0.865477135298
    0.865474033111
    >>> print('%3.1g' % (math.cos(val) - val**3))
    -3e-11

If we want to generate Fortran code for the same while loop we simple call ``fcode``::

    >>> from sympy import fcode
    >>> print(fcode(whl, standard=2003, source_format='free'))
    do while (abs(delta) > tol)
       delta = (val**3 - cos(val))/(-3*val**2 - sin(val))
       val = val + delta
       print *, val
    end do

There is a function constructing a loop (or a complete function) like this in
:mod:`sympy.codegen.algorithms`.

"""

from typing import Any, Dict as tDict, List

from collections import defaultdict

from sympy.core.relational import (Ge, Gt, Le, Lt)
from sympy.core import Symbol, Tuple, Dummy
from sympy.core.basic import Basic
from sympy.core.expr import Expr, Atom
from sympy.core.numbers import Float, Integer, oo
from sympy.core.sympify import _sympify, sympify, SympifyError
from sympy.utilities.iterables import (iterable, topological_sort,
                                       numbered_symbols, filter_symbols)


def _mk_Tuple(args):
    """
    Create a SymPy Tuple object from an iterable, converting Python strings to
    AST strings.

    Parameters
    ==========

    args: iterable
        Arguments to :class:`sympy.Tuple`.

    Returns
    =======

    sympy.Tuple
    """
    args = [String(arg) if isinstance(arg, str) else arg for arg in args]
    return Tuple(*args)


class CodegenAST(Basic):
    pass


class Token(CodegenAST):
    """ Base class for the AST types.

    Explanation
    ===========

    Defining fields are set in ``__slots__``. Attributes (defined in __slots__)
    are only allowed to contain instances of Basic (unless atomic, see
    ``String``). The arguments to ``__new__()`` correspond to the attributes in
    the order defined in ``__slots__`. The ``defaults`` class attribute is a
    dictionary mapping attribute names to their default values.

    Subclasses should not need to override the ``__new__()`` method. They may
    define a class or static method named ``_construct_<attr>`` for each
    attribute to process the value passed to ``__new__()``. Attributes listed
    in the class attribute ``not_in_args`` are not passed to :class:`~.Basic`.
    """

    __slots__ = ()
    defaults = {}  # type: tDict[str, Any]
    not_in_args = []  # type: List[str]
    indented_args = ['body']

    @property
    def is_Atom(self):
        return len(self.__slots__) == 0

    @classmethod
    def _get_constructor(cls, attr):
        """ Get the constructor function for an attribute by name. """
        return getattr(cls, '_construct_%s' % attr, lambda x: x)

    @classmethod
    def _construct(cls, attr, arg):
        """ Construct an attribute value from argument passed to ``__new__()``. """
        # arg may be ``NoneToken()``, so comparation is done using == instead of ``is`` operator
        if arg == None:
            return cls.defaults.get(attr, none)
        else:
            if isinstance(arg, Dummy):  # SymPy's replace uses Dummy instances
                return arg
            else:
                return cls._get_constructor(attr)(arg)

    def __new__(cls, *args, **kwargs):
        # Pass through existing instances when given as sole argument
        if len(args) == 1 and not kwargs and isinstance(args[0], cls):
            return args[0]

        if len(args) > len(cls.__slots__):
            raise ValueError("Too many arguments (%d), expected at most %d" % (len(args), len(cls.__slots__)))

        attrvals = []

        # Process positional arguments
        for attrname, argval in zip(cls.__slots__, args):
            if attrname in kwargs:
                raise TypeError('Got multiple values for attribute %r' % attrname)

            attrvals.append(cls._construct(attrname, argval))

        # Process keyword arguments
        for attrname in cls.__slots__[len(args):]:
            if attrname in kwargs:
                argval = kwargs.pop(attrname)

            elif attrname in cls.defaults:
                argval = cls.defaults[attrname]

            else:
                raise TypeError('No value for %r given and attribute has no default' % attrname)

            attrvals.append(cls._construct(attrname, argval))

        if kwargs:
            raise ValueError("Unknown keyword arguments: %s" % ' '.join(kwargs))

        # Parent constructor
        basic_args = [
            val for attr, val in zip(cls.__slots__, attrvals)
            if attr not in cls.not_in_args
        ]
        obj = CodegenAST.__new__(cls, *basic_args)

        # Set attributes
        for attr, arg in zip(cls.__slots__, attrvals):
            setattr(obj, attr, arg)

        return obj

    def __eq__(self, other):
        if not isinstance(other, self.__class__):
            return False
        for attr in self.__slots__:
            if getattr(self, attr) != getattr(other, attr):
                return False
        return True

    def _hashable_content(self):
        return tuple([getattr(self, attr) for attr in self.__slots__])

    def __hash__(self):
        return super().__hash__()

    def _joiner(self, k, indent_level):
        return (',\n' + ' '*indent_level) if k in self.indented_args else ', '

    def _indented(self, printer, k, v, *args, **kwargs):
        il = printer._context['indent_level']
        def _print(arg):
            if isinstance(arg, Token):
                return printer._print(arg, *args, joiner=self._joiner(k, il), **kwargs)
            else:
                return printer._print(arg, *args, **kwargs)

        if isinstance(v, Tuple):
            joined = self._joiner(k, il).join([_print(arg) for arg in v.args])
            if k in self.indented_args:
                return '(\n' + ' '*il + joined + ',\n' + ' '*(il - 4) + ')'
            else:
                return ('({0},)' if len(v.args) == 1 else '({0})').format(joined)
        else:
            return _print(v)

    def _sympyrepr(self, printer, *args, joiner=', ', **kwargs):
        from sympy.printing.printer import printer_context
        exclude = kwargs.get('exclude', ())
        values = [getattr(self, k) for k in self.__slots__]
        indent_level = printer._context.get('indent_level', 0)

        arg_reprs = []

        for i, (attr, value) in enumerate(zip(self.__slots__, values)):
            if attr in exclude:
                continue

            # Skip attributes which have the default value
            if attr in self.defaults and value == self.defaults[attr]:
                continue

            ilvl = indent_level + 4 if attr in self.indented_args else 0
            with printer_context(printer, indent_level=ilvl):
                indented = self._indented(printer, attr, value, *args, **kwargs)
            arg_reprs.append(('{1}' if i == 0 else '{0}={1}').format(attr, indented.lstrip()))

        return "{}({})".format(self.__class__.__name__, joiner.join(arg_reprs))

    _sympystr = _sympyrepr

    def __repr__(self):  # sympy.core.Basic.__repr__ uses sstr
        from sympy.printing import srepr
        return srepr(self)

    def kwargs(self, exclude=(), apply=None):
        """ Get instance's attributes as dict of keyword arguments.

        Parameters
        ==========

        exclude : collection of str
            Collection of keywords to exclude.

        apply : callable, optional
            Function to apply to all values.
        """
        kwargs = {k: getattr(self, k) for k in self.__slots__ if k not in exclude}
        if apply is not None:
            return {k: apply(v) for k, v in kwargs.items()}
        else:
            return kwargs

class BreakToken(Token):
    """ Represents 'break' in C/Python ('exit' in Fortran).

    Use the premade instance ``break_`` or instantiate manually.

    Examples
    ========

    >>> from sympy import ccode, fcode
    >>> from sympy.codegen.ast import break_
    >>> ccode(break_)
    'break'
    >>> fcode(break_, source_format='free')
    'exit'
    """

break_ = BreakToken()


class ContinueToken(Token):
    """ Represents 'continue' in C/Python ('cycle' in Fortran)

    Use the premade instance ``continue_`` or instantiate manually.

    Examples
    ========

    >>> from sympy import ccode, fcode
    >>> from sympy.codegen.ast import continue_
    >>> ccode(continue_)
    'continue'
    >>> fcode(continue_, source_format='free')
    'cycle'
    """

continue_ = ContinueToken()

class NoneToken(Token):
    """ The AST equivalence of Python's NoneType

    The corresponding instance of Python's ``None`` is ``none``.

    Examples
    ========

    >>> from sympy.codegen.ast import none, Variable
    >>> from sympy import pycode
    >>> print(pycode(Variable('x').as_Declaration(value=none)))
    x = None

    """
    def __eq__(self, other):
        return other is None or isinstance(other, NoneToken)

    def _hashable_content(self):
        return ()

    def __hash__(self):
        return super().__hash__()


none = NoneToken()


class AssignmentBase(CodegenAST):
    """ Abstract base class for Assignment and AugmentedAssignment.

    Attributes:
    ===========

    op : str
        Symbol for assignment operator, e.g. "=", "+=", etc.
    """

    def __new__(cls, lhs, rhs):
        lhs = _sympify(lhs)
        rhs = _sympify(rhs)

        cls._check_args(lhs, rhs)

        return super().__new__(cls, lhs, rhs)

    @property
    def lhs(self):
        return self.args[0]

    @property
    def rhs(self):
        return self.args[1]

    @classmethod
    def _check_args(cls, lhs, rhs):
        """ Check arguments to __new__ and raise exception if any problems found.

        Derived classes may wish to override this.
        """
        from sympy.matrices.expressions.matexpr import (
            MatrixElement, MatrixSymbol)
        from sympy.tensor.indexed import Indexed

        # Tuple of things that can be on the lhs of an assignment
        assignable = (Symbol, MatrixSymbol, MatrixElement, Indexed, Element, Variable)
        if not isinstance(lhs, assignable):
            raise TypeError("Cannot assign to lhs of type %s." % type(lhs))

        # Indexed types implement shape, but don't define it until later. This
        # causes issues in assignment validation. For now, matrices are defined
        # as anything with a shape that is not an Indexed
        lhs_is_mat = hasattr(lhs, 'shape') and not isinstance(lhs, Indexed)
        rhs_is_mat = hasattr(rhs, 'shape') and not isinstance(rhs, Indexed)

        # If lhs and rhs have same structure, then this assignment is ok
        if lhs_is_mat:
            if not rhs_is_mat:
                raise ValueError("Cannot assign a scalar to a matrix.")
            elif lhs.shape != rhs.shape:
                raise ValueError("Dimensions of lhs and rhs do not align.")
        elif rhs_is_mat and not lhs_is_mat:
            raise ValueError("Cannot assign a matrix to a scalar.")


class Assignment(AssignmentBase):
    """
    Represents variable assignment for code generation.

    Parameters
    ==========

    lhs : Expr
        SymPy object representing the lhs of the expression. These should be
        singular objects, such as one would use in writing code. Notable types
        include Symbol, MatrixSymbol, MatrixElement, and Indexed. Types that
        subclass these types are also supported.

    rhs : Expr
        SymPy object representing the rhs of the expression. This can be any
        type, provided its shape corresponds to that of the lhs. For example,
        a Matrix type can be assigned to MatrixSymbol, but not to Symbol, as
        the dimensions will not align.

    Examples
    ========

    >>> from sympy import symbols, MatrixSymbol, Matrix
    >>> from sympy.codegen.ast import Assignment
    >>> x, y, z = symbols('x, y, z')
    >>> Assignment(x, y)
    Assignment(x, y)
    >>> Assignment(x, 0)
    Assignment(x, 0)
    >>> A = MatrixSymbol('A', 1, 3)
    >>> mat = Matrix([x, y, z]).T
    >>> Assignment(A, mat)
    Assignment(A, Matrix([[x, y, z]]))
    >>> Assignment(A[0, 1], x)
    Assignment(A[0, 1], x)
    """

    op = ':='


class AugmentedAssignment(AssignmentBase):
    """
    Base class for augmented assignments.

    Attributes:
    ===========

    binop : str
       Symbol for binary operation being applied in the assignment, such as "+",
       "*", etc.
    """
    binop = None  # type: str

    @property
    def op(self):
        return self.binop + '='


class AddAugmentedAssignment(AugmentedAssignment):
    binop = '+'


class SubAugmentedAssignment(AugmentedAssignment):
    binop = '-'


class MulAugmentedAssignment(AugmentedAssignment):
    binop = '*'


class DivAugmentedAssignment(AugmentedAssignment):
    binop = '/'


class ModAugmentedAssignment(AugmentedAssignment):
    binop = '%'


# Mapping from binary op strings to AugmentedAssignment subclasses
augassign_classes = {
    cls.binop: cls for cls in [
        AddAugmentedAssignment, SubAugmentedAssignment, MulAugmentedAssignment,
        DivAugmentedAssignment, ModAugmentedAssignment
    ]
}


def aug_assign(lhs, op, rhs):
    """
    Create 'lhs op= rhs'.

    Explanation
    ===========

    Represents augmented variable assignment for code generation. This is a
    convenience function. You can also use the AugmentedAssignment classes
    directly, like AddAugmentedAssignment(x, y).

    Parameters
    ==========

    lhs : Expr
        SymPy object representing the lhs of the expression. These should be
        singular objects, such as one would use in writing code. Notable types
        include Symbol, MatrixSymbol, MatrixElement, and Indexed. Types that
        subclass these types are also supported.

    op : str
        Operator (+, -, /, \\*, %).

    rhs : Expr
        SymPy object representing the rhs of the expression. This can be any
        type, provided its shape corresponds to that of the lhs. For example,
        a Matrix type can be assigned to MatrixSymbol, but not to Symbol, as
        the dimensions will not align.

    Examples
    ========

    >>> from sympy import symbols
    >>> from sympy.codegen.ast import aug_assign
    >>> x, y = symbols('x, y')
    >>> aug_assign(x, '+', y)
    AddAugmentedAssignment(x, y)
    """
    if op not in augassign_classes:
        raise ValueError("Unrecognized operator %s" % op)
    return augassign_classes[op](lhs, rhs)


class CodeBlock(CodegenAST):
    """
    Represents a block of code.

    Explanation
    ===========

    For now only assignments are supported. This restriction will be lifted in
    the future.

    Useful attributes on this object are:

    ``left_hand_sides``:
        Tuple of left-hand sides of assignments, in order.
    ``left_hand_sides``:
        Tuple of right-hand sides of assignments, in order.
    ``free_symbols``: Free symbols of the expressions in the right-hand sides
        which do not appear in the left-hand side of an assignment.

    Useful methods on this object are:

    ``topological_sort``:
        Class method. Return a CodeBlock with assignments
        sorted so that variables are assigned before they
        are used.
    ``cse``:
        Return a new CodeBlock with common subexpressions eliminated and
        pulled out as assignments.

    Examples
    ========

    >>> from sympy import symbols, ccode
    >>> from sympy.codegen.ast import CodeBlock, Assignment
    >>> x, y = symbols('x y')
    >>> c = CodeBlock(Assignment(x, 1), Assignment(y, x + 1))
    >>> print(ccode(c))
    x = 1;
    y = x + 1;

    """
    def __new__(cls, *args):
        left_hand_sides = []
        right_hand_sides = []
        for i in args:
            if isinstance(i, Assignment):
                lhs, rhs = i.args
                left_hand_sides.append(lhs)
                right_hand_sides.append(rhs)

        obj = CodegenAST.__new__(cls, *args)

        obj.left_hand_sides = Tuple(*left_hand_sides)
        obj.right_hand_sides = Tuple(*right_hand_sides)
        return obj

    def __iter__(self):
        return iter(self.args)

    def _sympyrepr(self, printer, *args, **kwargs):
        il = printer._context.get('indent_level', 0)
        joiner = ',\n' + ' '*il
        joined = joiner.join(map(printer._print, self.args))
        return ('{}(\n'.format(' '*(il-4) + self.__class__.__name__,) +
                ' '*il + joined + '\n' + ' '*(il - 4) + ')')

    _sympystr = _sympyrepr

    @property
    def free_symbols(self):
        return super().free_symbols - set(self.left_hand_sides)

    @classmethod
    def topological_sort(cls, assignments):
        """
        Return a CodeBlock with topologically sorted assignments so that
        variables are assigned before they are used.

        Examples
        ========

        The existing order of assignments is preserved as much as possible.

        This function assumes that variables are assigned to only once.

        This is a class constructor so that the default constructor for
        CodeBlock can error when variables are used before they are assigned.

        Examples
        ========

        >>> from sympy import symbols
        >>> from sympy.codegen.ast import CodeBlock, Assignment
        >>> x, y, z = symbols('x y z')

        >>> assignments = [
        ...     Assignment(x, y + z),
        ...     Assignment(y, z + 1),
        ...     Assignment(z, 2),
        ... ]
        >>> CodeBlock.topological_sort(assignments)
        CodeBlock(
            Assignment(z, 2),
            Assignment(y, z + 1),
            Assignment(x, y + z)
        )

        """

        if not all(isinstance(i, Assignment) for i in assignments):
            # Will support more things later
            raise NotImplementedError("CodeBlock.topological_sort only supports Assignments")

        if any(isinstance(i, AugmentedAssignment) for i in assignments):
            raise NotImplementedError("CodeBlock.topological_sort doesn't yet work with AugmentedAssignments")

        # Create a graph where the nodes are assignments and there is a directed edge
        # between nodes that use a variable and nodes that assign that
        # variable, like

        # [(x := 1, y := x + 1), (x := 1, z := y + z), (y := x + 1, z := y + z)]

        # If we then topologically sort these nodes, they will be in
        # assignment order, like

        # x := 1
        # y := x + 1
        # z := y + z

        # A = The nodes
        #
        # enumerate keeps nodes in the same order they are already in if
        # possible. It will also allow us to handle duplicate assignments to
        # the same variable when those are implemented.
        A = list(enumerate(assignments))

        # var_map = {variable: [nodes for which this variable is assigned to]}
        # like {x: [(1, x := y + z), (4, x := 2 * w)], ...}
        var_map = defaultdict(list)
        for node in A:
            i, a = node
            var_map[a.lhs].append(node)

        # E = Edges in the graph
        E = []
        for dst_node in A:
            i, a = dst_node
            for s in a.rhs.free_symbols:
                for src_node in var_map[s]:
                    E.append((src_node, dst_node))

        ordered_assignments = topological_sort([A, E])

        # De-enumerate the result
        return cls(*[a for i, a in ordered_assignments])

    def cse(self, symbols=None, optimizations=None, postprocess=None,
        order='canonical'):
        """
        Return a new code block with common subexpressions eliminated.

        Explanation
        ===========

        See the docstring of :func:`sympy.simplify.cse_main.cse` for more
        information.

        Examples
        ========

        >>> from sympy import symbols, sin
        >>> from sympy.codegen.ast import CodeBlock, Assignment
        >>> x, y, z = symbols('x y z')

        >>> c = CodeBlock(
        ...     Assignment(x, 1),
        ...     Assignment(y, sin(x) + 1),
        ...     Assignment(z, sin(x) - 1),
        ... )
        ...
        >>> c.cse()
        CodeBlock(
            Assignment(x, 1),
            Assignment(x0, sin(x)),
            Assignment(y, x0 + 1),
            Assignment(z, x0 - 1)
        )

        """
        from sympy.simplify.cse_main import cse

        # Check that the CodeBlock only contains assignments to unique variables
        if not all(isinstance(i, Assignment) for i in self.args):
            # Will support more things later
            raise NotImplementedError("CodeBlock.cse only supports Assignments")

        if any(isinstance(i, AugmentedAssignment) for i in self.args):
            raise NotImplementedError("CodeBlock.cse doesn't yet work with AugmentedAssignments")

        for i, lhs in enumerate(self.left_hand_sides):
            if lhs in self.left_hand_sides[:i]:
                raise NotImplementedError("Duplicate assignments to the same "
                    "variable are not yet supported (%s)" % lhs)

        # Ensure new symbols for subexpressions do not conflict with existing
        existing_symbols = self.atoms(Symbol)
        if symbols is None:
            symbols = numbered_symbols()
        symbols = filter_symbols(symbols, existing_symbols)

        replacements, reduced_exprs = cse(list(self.right_hand_sides),
            symbols=symbols, optimizations=optimizations, postprocess=postprocess,
            order=order)

        new_block = [Assignment(var, expr) for var, expr in
            zip(self.left_hand_sides, reduced_exprs)]
        new_assignments = [Assignment(var, expr) for var, expr in replacements]
        return self.topological_sort(new_assignments + new_block)


class For(Token):
    """Represents a 'for-loop' in the code.

    Expressions are of the form:
        "for target in iter:
            body..."

    Parameters
    ==========

    target : symbol
    iter : iterable
    body : CodeBlock or iterable
!        When passed an iterable it is used to instantiate a CodeBlock.

    Examples
    ========

    >>> from sympy import symbols, Range
    >>> from sympy.codegen.ast import aug_assign, For
    >>> x, i, j, k = symbols('x i j k')
    >>> for_i = For(i, Range(10), [aug_assign(x, '+', i*j*k)])
    >>> for_i  # doctest: -NORMALIZE_WHITESPACE
    For(i, iterable=Range(0, 10, 1), body=CodeBlock(
        AddAugmentedAssignment(x, i*j*k)
    ))
    >>> for_ji = For(j, Range(7), [for_i])
    >>> for_ji  # doctest: -NORMALIZE_WHITESPACE
    For(j, iterable=Range(0, 7, 1), body=CodeBlock(
        For(i, iterable=Range(0, 10, 1), body=CodeBlock(
            AddAugmentedAssignment(x, i*j*k)
        ))
    ))
    >>> for_kji =For(k, Range(5), [for_ji])
    >>> for_kji  # doctest: -NORMALIZE_WHITESPACE
    For(k, iterable=Range(0, 5, 1), body=CodeBlock(
        For(j, iterable=Range(0, 7, 1), body=CodeBlock(
            For(i, iterable=Range(0, 10, 1), body=CodeBlock(
                AddAugmentedAssignment(x, i*j*k)
            ))
        ))
    ))
    """
    __slots__ = ('target', 'iterable', 'body')
    _construct_target = staticmethod(_sympify)

    @classmethod
    def _construct_body(cls, itr):
        if isinstance(itr, CodeBlock):
            return itr
        else:
            return CodeBlock(*itr)

    @classmethod
    def _construct_iterable(cls, itr):
        if not iterable(itr):
            raise TypeError("iterable must be an iterable")
        if isinstance(itr, list):  # _sympify errors on lists because they are mutable
            itr = tuple(itr)
        return _sympify(itr)


class String(Atom, Token):
    """ SymPy object representing a string.

    Atomic object which is not an expression (as opposed to Symbol).

    Parameters
    ==========

    text : str

    Examples
    ========

    >>> from sympy.codegen.ast import String
    >>> f = String('foo')
    >>> f
    foo
    >>> str(f)
    'foo'
    >>> f.text
    'foo'
    >>> print(repr(f))
    String('foo')

    """
    __slots__ = ('text',)
    not_in_args = ['text']
    is_Atom = True

    @classmethod
    def _construct_text(cls, text):
        if not isinstance(text, str):
            raise TypeError("Argument text is not a string type.")
        return text

    def _sympystr(self, printer, *args, **kwargs):
        return self.text

    def kwargs(self, exclude = (), apply = None):
        return {}

    #to be removed when Atom is given a suitable func
    @property
    def func(self):
        return lambda: self

    def _latex(self, printer):
        from sympy.printing.latex import latex_escape
        return r'\texttt{{"{}"}}'.format(latex_escape(self.text))

class QuotedString(String):
    """ Represents a string which should be printed with quotes. """

class Comment(String):
    """ Represents a comment. """

class Node(Token):
    """ Subclass of Token, carrying the attribute 'attrs' (Tuple)

    Examples
    ========

    >>> from sympy.codegen.ast import Node, value_const, pointer_const
    >>> n1 = Node([value_const])
    >>> n1.attr_params('value_const')  # get the parameters of attribute (by name)
    ()
    >>> from sympy.codegen.fnodes import dimension
    >>> n2 = Node([value_const, dimension(5, 3)])
    >>> n2.attr_params(value_const)  # get the parameters of attribute (by Attribute instance)
    ()
    >>> n2.attr_params('dimension')  # get the parameters of attribute (by name)
    (5, 3)
    >>> n2.attr_params(pointer_const) is None
    True

    """

    __slots__ = ('attrs',)

    defaults = {'attrs': Tuple()}  # type: tDict[str, Any]

    _construct_attrs = staticmethod(_mk_Tuple)

    def attr_params(self, looking_for):
        """ Returns the parameters of the Attribute with name ``looking_for`` in self.attrs """
        for attr in self.attrs:
            if str(attr.name) == str(looking_for):
                return attr.parameters


class Type(Token):
    """ Represents a type.

    Explanation
    ===========

    The naming is a super-set of NumPy naming. Type has a classmethod
    ``from_expr`` which offer type deduction. It also has a method
    ``cast_check`` which casts the argument to its type, possibly raising an
    exception if rounding error is not within tolerances, or if the value is not
    representable by the underlying data type (e.g. unsigned integers).

    Parameters
    ==========

    name : str
        Name of the type, e.g. ``object``, ``int16``, ``float16`` (where the latter two
        would use the ``Type`` sub-classes ``IntType`` and ``FloatType`` respectively).
        If a ``Type`` instance is given, the said instance is returned.

    Examples
    ========

    >>> from sympy.codegen.ast import Type
    >>> t = Type.from_expr(42)
    >>> t
    integer
    >>> print(repr(t))
    IntBaseType(String('integer'))
    >>> from sympy.codegen.ast import uint8
    >>> uint8.cast_check(-1)   # doctest: +ELLIPSIS
    Traceback (most recent call last):
      ...
    ValueError: Minimum value for data type bigger than new value.
    >>> from sympy.codegen.ast import float32
    >>> v6 = 0.123456
    >>> float32.cast_check(v6)
    0.123456
    >>> v10 = 12345.67894
    >>> float32.cast_check(v10)  # doctest: +ELLIPSIS
    Traceback (most recent call last):
      ...
    ValueError: Casting gives a significantly different value.
    >>> boost_mp50 = Type('boost::multiprecision::cpp_dec_float_50')
    >>> from sympy import cxxcode
    >>> from sympy.codegen.ast import Declaration, Variable
    >>> cxxcode(Declaration(Variable('x', type=boost_mp50)))
    'boost::multiprecision::cpp_dec_float_50 x'

    References
    ==========

    .. [1] https://docs.scipy.org/doc/numpy/user/basics.types.html

    """
    __slots__ = ('name',)

    _construct_name = String

    def _sympystr(self, printer, *args, **kwargs):
        return str(self.name)

    @classmethod
    def from_expr(cls, expr):
        """ Deduces type from an expression or a ``Symbol``.

        Parameters
        ==========

        expr : number or SymPy object
            The type will be deduced from type or properties.

        Examples
        ========

        >>> from sympy.codegen.ast import Type, integer, complex_
        >>> Type.from_expr(2) == integer
        True
        >>> from sympy import Symbol
        >>> Type.from_expr(Symbol('z', complex=True)) == complex_
        True
        >>> Type.from_expr(sum)  # doctest: +ELLIPSIS
        Traceback (most recent call last):
          ...
        ValueError: Could not deduce type from expr.

        Raises
        ======

        ValueError when type deduction fails.

        """
        if isinstance(expr, (float, Float)):
            return real
        if isinstance(expr, (int, Integer)) or getattr(expr, 'is_integer', False):
            return integer
        if getattr(expr, 'is_real', False):
            return real
        if isinstance(expr, complex) or getattr(expr, 'is_complex', False):
            return complex_
        if isinstance(expr, bool) or getattr(expr, 'is_Relational', False):
            return bool_
        else:
            raise ValueError("Could not deduce type from expr.")

    def _check(self, value):
        pass

    def cast_check(self, value, rtol=None, atol=0, precision_targets=None):
        """ Casts a value to the data type of the instance.

        Parameters
        ==========

        value : number
        rtol : floating point number
            Relative tolerance. (will be deduced if not given).
        atol : floating point number
            Absolute tolerance (in addition to ``rtol``).
        type_aliases : dict
            Maps substitutions for Type, e.g. {integer: int64, real: float32}

        Examples
        ========

        >>> from sympy.codegen.ast import integer, float32, int8
        >>> integer.cast_check(3.0) == 3
        True
        >>> float32.cast_check(1e-40)  # doctest: +ELLIPSIS
        Traceback (most recent call last):
          ...
        ValueError: Minimum value for data type bigger than new value.
        >>> int8.cast_check(256)  # doctest: +ELLIPSIS
        Traceback (most recent call last):
          ...
        ValueError: Maximum value for data type smaller than new value.
        >>> v10 = 12345.67894
        >>> float32.cast_check(v10)  # doctest: +ELLIPSIS
        Traceback (most recent call last):
          ...
        ValueError: Casting gives a significantly different value.
        >>> from sympy.codegen.ast import float64
        >>> float64.cast_check(v10)
        12345.67894
        >>> from sympy import Float
        >>> v18 = Float('0.123456789012345646')
        >>> float64.cast_check(v18)
        Traceback (most recent call last):
          ...
        ValueError: Casting gives a significantly different value.
        >>> from sympy.codegen.ast import float80
        >>> float80.cast_check(v18)
        0.123456789012345649

        """
        val = sympify(value)

        ten = Integer(10)
        exp10 = getattr(self, 'decimal_dig', None)

        if rtol is None:
            rtol = 1e-15 if exp10 is None else 2.0*ten**(-exp10)

        def tol(num):
            return atol + rtol*abs(num)

        new_val = self.cast_nocheck(value)
        self._check(new_val)

        delta = new_val - val
        if abs(delta) > tol(val):  # rounding, e.g. int(3.5) != 3.5
            raise ValueError("Casting gives a significantly different value.")

        return new_val

    def _latex(self, printer):
        from sympy.printing.latex import latex_escape
        type_name = latex_escape(self.__class__.__name__)
        name = latex_escape(self.name.text)
        return r"\text{{{}}}\left(\texttt{{{}}}\right)".format(type_name, name)


class IntBaseType(Type):
    """ Integer base type, contains no size information. """
    __slots__ = ('name',)
    cast_nocheck = lambda self, i: Integer(int(i))


class _SizedIntType(IntBaseType):
    __slots__ = ('name', 'nbits',)

    _construct_nbits = Integer

    def _check(self, value):
        if value < self.min:
            raise ValueError("Value is too small: %d < %d" % (value, self.min))
        if value > self.max:
            raise ValueError("Value is too big: %d > %d" % (value, self.max))


class SignedIntType(_SizedIntType):
    """ Represents a signed integer type. """
    @property
    def min(self):
        return -2**(self.nbits-1)

    @property
    def max(self):
        return 2**(self.nbits-1) - 1


class UnsignedIntType(_SizedIntType):
    """ Represents an unsigned integer type. """
    @property
    def min(self):
        return 0

    @property
    def max(self):
        return 2**self.nbits - 1

two = Integer(2)

class FloatBaseType(Type):
    """ Represents a floating point number type. """
    cast_nocheck = Float

class FloatType(FloatBaseType):
    """ Represents a floating point type with fixed bit width.

    Base 2 & one sign bit is assumed.

    Parameters
    ==========

    name : str
        Name of the type.
    nbits : integer
        Number of bits used (storage).
    nmant : integer
        Number of bits used to represent the mantissa.
    nexp : integer
        Number of bits used to represent the mantissa.

    Examples
    ========

    >>> from sympy import S
    >>> from sympy.codegen.ast import FloatType
    >>> half_precision = FloatType('f16', nbits=16, nmant=10, nexp=5)
    >>> half_precision.max
    65504
    >>> half_precision.tiny == S(2)**-14
    True
    >>> half_precision.eps == S(2)**-10
    True
    >>> half_precision.dig == 3
    True
    >>> half_precision.decimal_dig == 5
    True
    >>> half_precision.cast_check(1.0)
    1.0
    >>> half_precision.cast_check(1e5)  # doctest: +ELLIPSIS
    Traceback (most recent call last):
      ...
    ValueError: Maximum value for data type smaller than new value.
    """

    __slots__ = ('name', 'nbits', 'nmant', 'nexp',)

    _construct_nbits = _construct_nmant = _construct_nexp = Integer


    @property
    def max_exponent(self):
        """ The largest positive number n, such that 2**(n - 1) is a representable finite value. """
        # cf. C++'s ``std::numeric_limits::max_exponent``
        return two**(self.nexp - 1)

    @property
    def min_exponent(self):
        """ The lowest negative number n, such that 2**(n - 1) is a valid normalized number. """
        # cf. C++'s ``std::numeric_limits::min_exponent``
        return 3 - self.max_exponent

    @property
    def max(self):
        """ Maximum value representable. """
        return (1 - two**-(self.nmant+1))*two**self.max_exponent

    @property
    def tiny(self):
        """ The minimum positive normalized value. """
        # See C macros: FLT_MIN, DBL_MIN, LDBL_MIN
        # or C++'s ``std::numeric_limits::min``
        # or numpy.finfo(dtype).tiny
        return two**(self.min_exponent - 1)


    @property
    def eps(self):
        """ Difference between 1.0 and the next representable value. """
        return two**(-self.nmant)

    @property
    def dig(self):
        """ Number of decimal digits that are guaranteed to be preserved in text.

        When converting text -> float -> text, you are guaranteed that at least ``dig``
        number of digits are preserved with respect to rounding or overflow.
        """
        from sympy.functions import floor, log
        return floor(self.nmant * log(2)/log(10))

    @property
    def decimal_dig(self):
        """ Number of digits needed to store & load without loss.

        Explanation
        ===========

        Number of decimal digits needed to guarantee that two consecutive conversions
        (float -> text -> float) to be idempotent. This is useful when one do not want
        to loose precision due to rounding errors when storing a floating point value
        as text.
        """
        from sympy.functions import ceiling, log
        return ceiling((self.nmant + 1) * log(2)/log(10) + 1)

    def cast_nocheck(self, value):
        """ Casts without checking if out of bounds or subnormal. """
        if value == oo:  # float(oo) or oo
            return float(oo)
        elif value == -oo:  # float(-oo) or -oo
            return float(-oo)
        return Float(str(sympify(value).evalf(self.decimal_dig)), self.decimal_dig)

    def _check(self, value):
        if value < -self.max:
            raise ValueError("Value is too small: %d < %d" % (value, -self.max))
        if value > self.max:
            raise ValueError("Value is too big: %d > %d" % (value, self.max))
        if abs(value) < self.tiny:
            raise ValueError("Smallest (absolute) value for data type bigger than new value.")

class ComplexBaseType(FloatBaseType):

    def cast_nocheck(self, value):
        """ Casts without checking if out of bounds or subnormal. """
        from sympy.functions import re, im
        return (
            super().cast_nocheck(re(value)) +
            super().cast_nocheck(im(value))*1j
        )

    def _check(self, value):
        from sympy.functions import re, im
        super()._check(re(value))
        super()._check(im(value))


class ComplexType(ComplexBaseType, FloatType):
    """ Represents a complex floating point number. """


# NumPy types:
intc = IntBaseType('intc')
intp = IntBaseType('intp')
int8 = SignedIntType('int8', 8)
int16 = SignedIntType('int16', 16)
int32 = SignedIntType('int32', 32)
int64 = SignedIntType('int64', 64)
uint8 = UnsignedIntType('uint8', 8)
uint16 = UnsignedIntType('uint16', 16)
uint32 = UnsignedIntType('uint32', 32)
uint64 = UnsignedIntType('uint64', 64)
float16 = FloatType('float16', 16, nexp=5, nmant=10)  # IEEE 754 binary16, Half precision
float32 = FloatType('float32', 32, nexp=8, nmant=23)  # IEEE 754 binary32, Single precision
float64 = FloatType('float64', 64, nexp=11, nmant=52)  # IEEE 754 binary64, Double precision
float80 = FloatType('float80', 80, nexp=15, nmant=63)  # x86 extended precision (1 integer part bit), "long double"
float128 = FloatType('float128', 128, nexp=15, nmant=112)  # IEEE 754 binary128, Quadruple precision
float256 = FloatType('float256', 256, nexp=19, nmant=236)  # IEEE 754 binary256, Octuple precision

complex64 = ComplexType('complex64', nbits=64, **float32.kwargs(exclude=('name', 'nbits')))
complex128 = ComplexType('complex128', nbits=128, **float64.kwargs(exclude=('name', 'nbits')))

# Generic types (precision may be chosen by code printers):
untyped = Type('untyped')
real = FloatBaseType('real')
integer = IntBaseType('integer')
complex_ = ComplexBaseType('complex')
bool_ = Type('bool')


class Attribute(Token):
    """ Attribute (possibly parametrized)

    For use with :class:`sympy.codegen.ast.Node` (which takes instances of
    ``Attribute`` as ``attrs``).

    Parameters
    ==========

    name : str
    parameters : Tuple

    Examples
    ========

    >>> from sympy.codegen.ast import Attribute
    >>> volatile = Attribute('volatile')
    >>> volatile
    volatile
    >>> print(repr(volatile))
    Attribute(String('volatile'))
    >>> a = Attribute('foo', [1, 2, 3])
    >>> a
    foo(1, 2, 3)
    >>> a.parameters == (1, 2, 3)
    True
    """
    __slots__ = ('name', 'parameters')
    defaults = {'parameters': Tuple()}

    _construct_name = String
    _construct_parameters = staticmethod(_mk_Tuple)

    def _sympystr(self, printer, *args, **kwargs):
        result = str(self.name)
        if self.parameters:
            result += '(%s)' % ', '.join(map(lambda arg: printer._print(
                arg, *args, **kwargs), self.parameters))
        return result

value_const = Attribute('value_const')
pointer_const = Attribute('pointer_const')


class Variable(Node):
    """ Represents a variable.

    Parameters
    ==========

    symbol : Symbol
    type : Type (optional)
        Type of the variable.
    attrs : iterable of Attribute instances
        Will be stored as a Tuple.

    Examples
    ========

    >>> from sympy import Symbol
    >>> from sympy.codegen.ast import Variable, float32, integer
    >>> x = Symbol('x')
    >>> v = Variable(x, type=float32)
    >>> v.attrs
    ()
    >>> v == Variable('x')
    False
    >>> v == Variable('x', type=float32)
    True
    >>> v
    Variable(x, type=float32)

    One may also construct a ``Variable`` instance with the type deduced from
    assumptions about the symbol using the ``deduced`` classmethod:

    >>> i = Symbol('i', integer=True)
    >>> v = Variable.deduced(i)
    >>> v.type == integer
    True
    >>> v == Variable('i')
    False
    >>> from sympy.codegen.ast import value_const
    >>> value_const in v.attrs
    False
    >>> w = Variable('w', attrs=[value_const])
    >>> w
    Variable(w, attrs=(value_const,))
    >>> value_const in w.attrs
    True
    >>> w.as_Declaration(value=42)
    Declaration(Variable(w, value=42, attrs=(value_const,)))

    """

    __slots__ = ('symbol', 'type', 'value') + Node.__slots__

    defaults = Node.defaults.copy()
    defaults.update({'type': untyped, 'value': none})

    _construct_symbol = staticmethod(sympify)
    _construct_value = staticmethod(sympify)

    @classmethod
    def deduced(cls, symbol, value=None, attrs=Tuple(), cast_check=True):
        """ Alt. constructor with type deduction from ``Type.from_expr``.

        Deduces type primarily from ``symbol``, secondarily from ``value``.

        Parameters
        ==========

        symbol : Symbol
        value : expr
            (optional) value of the variable.
        attrs : iterable of Attribute instances
        cast_check : bool
            Whether to apply ``Type.cast_check`` on ``value``.

        Examples
        ========

        >>> from sympy import Symbol
        >>> from sympy.codegen.ast import Variable, complex_
        >>> n = Symbol('n', integer=True)
        >>> str(Variable.deduced(n).type)
        'integer'
        >>> x = Symbol('x', real=True)
        >>> v = Variable.deduced(x)
        >>> v.type
        real
        >>> z = Symbol('z', complex=True)
        >>> Variable.deduced(z).type == complex_
        True

        """
        if isinstance(symbol, Variable):
            return symbol

        try:
            type_ = Type.from_expr(symbol)
        except ValueError:
            type_ = Type.from_expr(value)

        if value is not None and cast_check:
            value = type_.cast_check(value)
        return cls(symbol, type=type_, value=value, attrs=attrs)

    def as_Declaration(self, **kwargs):
        """ Convenience method for creating a Declaration instance.

        Explanation
        ===========

        If the variable of the Declaration need to wrap a modified
        variable keyword arguments may be passed (overriding e.g.
        the ``value`` of the Variable instance).

        Examples
        ========

        >>> from sympy.codegen.ast import Variable, NoneToken
        >>> x = Variable('x')
        >>> decl1 = x.as_Declaration()
        >>> # value is special NoneToken() which must be tested with == operator
        >>> decl1.variable.value is None  # won't work
        False
        >>> decl1.variable.value == None  # not PEP-8 compliant
        True
        >>> decl1.variable.value == NoneToken()  # OK
        True
        >>> decl2 = x.as_Declaration(value=42.0)
        >>> decl2.variable.value == 42
        True

        """
        kw = self.kwargs()
        kw.update(kwargs)
        return Declaration(self.func(**kw))

    def _relation(self, rhs, op):
        try:
            rhs = _sympify(rhs)
        except SympifyError:
            raise TypeError("Invalid comparison %s < %s" % (self, rhs))
        return op(self, rhs, evaluate=False)

    __lt__ = lambda self, other: self._relation(other, Lt)
    __le__ = lambda self, other: self._relation(other, Le)
    __ge__ = lambda self, other: self._relation(other, Ge)
    __gt__ = lambda self, other: self._relation(other, Gt)

class Pointer(Variable):
    """ Represents a pointer. See ``Variable``.

    Examples
    ========

    Can create instances of ``Element``:

    >>> from sympy import Symbol
    >>> from sympy.codegen.ast import Pointer
    >>> i = Symbol('i', integer=True)
    >>> p = Pointer('x')
    >>> p[i+1]
    Element(x, indices=(i + 1,))

    """

    def __getitem__(self, key):
        try:
            return Element(self.symbol, key)
        except TypeError:
            return Element(self.symbol, (key,))


class Element(Token):
    """ Element in (a possibly N-dimensional) array.

    Examples
    ========

    >>> from sympy.codegen.ast import Element
    >>> elem = Element('x', 'ijk')
    >>> elem.symbol.name == 'x'
    True
    >>> elem.indices
    (i, j, k)
    >>> from sympy import ccode
    >>> ccode(elem)
    'x[i][j][k]'
    >>> ccode(Element('x', 'ijk', strides='lmn', offset='o'))
    'x[i*l + j*m + k*n + o]'

    """
    __slots__ = ('symbol', 'indices', 'strides', 'offset')
    defaults = {'strides': none, 'offset': none}
    _construct_symbol = staticmethod(sympify)
    _construct_indices = staticmethod(lambda arg: Tuple(*arg))
    _construct_strides = staticmethod(lambda arg: Tuple(*arg))
    _construct_offset = staticmethod(sympify)


class Declaration(Token):
    """ Represents a variable declaration

    Parameters
    ==========

    variable : Variable

    Examples
    ========

    >>> from sympy.codegen.ast import Declaration, NoneToken, untyped
    >>> z = Declaration('z')
    >>> z.variable.type == untyped
    True
    >>> # value is special NoneToken() which must be tested with == operator
    >>> z.variable.value is None  # won't work
    False
    >>> z.variable.value == None  # not PEP-8 compliant
    True
    >>> z.variable.value == NoneToken()  # OK
    True
    """
    __slots__ = ('variable',)
    _construct_variable = Variable


class While(Token):
    """ Represents a 'for-loop' in the code.

    Expressions are of the form:
        "while condition:
             body..."

    Parameters
    ==========

    condition : expression convertible to Boolean
    body : CodeBlock or iterable
        When passed an iterable it is used to instantiate a CodeBlock.

    Examples
    ========

    >>> from sympy import symbols, Gt, Abs
    >>> from sympy.codegen import aug_assign, Assignment, While
    >>> x, dx = symbols('x dx')
    >>> expr = 1 - x**2
    >>> whl = While(Gt(Abs(dx), 1e-9), [
    ...     Assignment(dx, -expr/expr.diff(x)),
    ...     aug_assign(x, '+', dx)
    ... ])

    """
    __slots__ = ('condition', 'body')
    _construct_condition = staticmethod(lambda cond: _sympify(cond))

    @classmethod
    def _construct_body(cls, itr):
        if isinstance(itr, CodeBlock):
            return itr
        else:
            return CodeBlock(*itr)


class Scope(Token):
    """ Represents a scope in the code.

    Parameters
    ==========

    body : CodeBlock or iterable
        When passed an iterable it is used to instantiate a CodeBlock.

    """
    __slots__ = ('body',)

    @classmethod
    def _construct_body(cls, itr):
        if isinstance(itr, CodeBlock):
            return itr
        else:
            return CodeBlock(*itr)


class Stream(Token):
    """ Represents a stream.

    There are two predefined Stream instances ``stdout`` & ``stderr``.

    Parameters
    ==========

    name : str

    Examples
    ========

    >>> from sympy import pycode, Symbol
    >>> from sympy.codegen.ast import Print, stderr, QuotedString
    >>> print(pycode(Print(['x'], file=stderr)))
    print(x, file=sys.stderr)
    >>> x = Symbol('x')
    >>> print(pycode(Print([QuotedString('x')], file=stderr)))  # print literally "x"
    print("x", file=sys.stderr)

    """
    __slots__ = ('name',)
    _construct_name = String

stdout = Stream('stdout')
stderr = Stream('stderr')


class Print(Token):
    """ Represents print command in the code.

    Parameters
    ==========

    formatstring : str
    *args : Basic instances (or convertible to such through sympify)

    Examples
    ========

    >>> from sympy.codegen.ast import Print
    >>> from sympy import pycode
    >>> print(pycode(Print('x y'.split(), "coordinate: %12.5g %12.5g")))
    print("coordinate: %12.5g %12.5g" % (x, y))

    """

    __slots__ = ('print_args', 'format_string', 'file')
    defaults = {'format_string': none, 'file': none}

    _construct_print_args = staticmethod(_mk_Tuple)
    _construct_format_string = QuotedString
    _construct_file = Stream


class FunctionPrototype(Node):
    """ Represents a function prototype

    Allows the user to generate forward declaration in e.g. C/C++.

    Parameters
    ==========

    return_type : Type
    name : str
    parameters: iterable of Variable instances
    attrs : iterable of Attribute instances

    Examples
    ========

    >>> from sympy import ccode, symbols
    >>> from sympy.codegen.ast import real, FunctionPrototype
<<<<<<< HEAD
=======
    >>> from sympy import ccode
>>>>>>> fbf83647
    >>> x, y = symbols('x y', real=True)
    >>> fp = FunctionPrototype(real, 'foo', [x, y])
    >>> ccode(fp)
    'double foo(double x, double y)'

    """

    __slots__ = ('return_type', 'name', 'parameters', 'attrs')

    _construct_return_type = Type
    _construct_name = String

    @staticmethod
    def _construct_parameters(args):
        def _var(arg):
            if isinstance(arg, Declaration):
                return arg.variable
            elif isinstance(arg, Variable):
                return arg
            else:
                return Variable.deduced(arg)
        return Tuple(*map(_var, args))

    @classmethod
    def from_FunctionDefinition(cls, func_def):
        if not isinstance(func_def, FunctionDefinition):
            raise TypeError("func_def is not an instance of FunctionDefiniton")
        return cls(**func_def.kwargs(exclude=('body',)))


class FunctionDefinition(FunctionPrototype):
    """ Represents a function definition in the code.

    Parameters
    ==========

    return_type : Type
    name : str
    parameters: iterable of Variable instances
    body : CodeBlock or iterable
    attrs : iterable of Attribute instances

    Examples
    ========

    >>> from sympy import ccode, symbols
    >>> from sympy.codegen.ast import real, FunctionPrototype
    >>> x, y = symbols('x y', real=True)
    >>> fp = FunctionPrototype(real, 'foo', [x, y])
    >>> ccode(fp)
    'double foo(double x, double y)'
    >>> from sympy.codegen.ast import FunctionDefinition, Return
    >>> body = [Return(x*y)]
    >>> fd = FunctionDefinition.from_FunctionPrototype(fp, body)
    >>> print(ccode(fd))
    double foo(double x, double y){
        return x*y;
    }
    """

    __slots__ = FunctionPrototype.__slots__[:-1] + ('body', 'attrs')

    @classmethod
    def _construct_body(cls, itr):
        if isinstance(itr, CodeBlock):
            return itr
        else:
            return CodeBlock(*itr)

    @classmethod
    def from_FunctionPrototype(cls, func_proto, body):
        if not isinstance(func_proto, FunctionPrototype):
            raise TypeError("func_proto is not an instance of FunctionPrototype")
        return cls(body=body, **func_proto.kwargs())


class Return(Token):
    """ Represents a return command in the code.

    Parameters
    ==========

    return : Basic

    Examples
    ========

    >>> from sympy.codegen.ast import Return
    >>> from sympy.printing.pycode import pycode
    >>> from sympy import Symbol
    >>> x = Symbol('x')
    >>> print(pycode(Return(x)))
    return x

    """
    __slots__ = ('return',)
    _construct_return=staticmethod(_sympify)


class FunctionCall(Token, Expr):
    """ Represents a call to a function in the code.

    Parameters
    ==========

    name : str
    function_args : Tuple

    Examples
    ========

    >>> from sympy.codegen.ast import FunctionCall
    >>> from sympy import pycode
    >>> fcall = FunctionCall('foo', 'bar baz'.split())
    >>> print(pycode(fcall))
    foo(bar, baz)

    """
    __slots__ = ('name', 'function_args')

    _construct_name = String
    _construct_function_args = staticmethod(lambda args: Tuple(*args))<|MERGE_RESOLUTION|>--- conflicted
+++ resolved
@@ -1753,10 +1753,6 @@
 
     >>> from sympy import ccode, symbols
     >>> from sympy.codegen.ast import real, FunctionPrototype
-<<<<<<< HEAD
-=======
-    >>> from sympy import ccode
->>>>>>> fbf83647
     >>> x, y = symbols('x y', real=True)
     >>> fp = FunctionPrototype(real, 'foo', [x, y])
     >>> ccode(fp)
