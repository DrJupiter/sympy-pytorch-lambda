from collections import defaultdict

from sympy.core.add import Add
from sympy.core.basic import Basic
from sympy.core.mul import Mul
from sympy.core.symbol import Symbol, Wild, Dummy
from sympy.core.basic import C, sympify
from sympy.core.numbers import Rational, I, pi
from sympy.core.relational import Eq
from sympy.core.singleton import S
from sympy.core.compatibility import permutations

from sympy.functions import exp, sin, cos, tan, cot, asin, atan
from sympy.functions import log, sinh, cosh, tanh, coth, asinh, acosh
<<<<<<< HEAD
from sympy.functions import sqrt, erf, erfi
=======
from sympy.functions import sqrt, erf
from sympy.functions.elementary.piecewise import Piecewise
>>>>>>> c6bc3ae3

from sympy.logic.boolalg import And
from sympy.solvers.solvers import solve, denoms
from sympy.utilities.iterables import uniq

from sympy.polys import quo, gcd, lcm, \
    monomials, factor, cancel, PolynomialError
from sympy.polys.polyroots import root_factors

from sympy.core.compatibility import reduce, default_sort_key


def components(f, x):
    """
    Returns a set of all functional components of the given expression
    which includes symbols, function applications and compositions and
    non-integer powers. Fractional powers are collected with with
    minimal, positive exponents.

    >>> from sympy import cos, sin
    >>> from sympy.abc import x, y
    >>> from sympy.integrals.heurisch import components

    >>> components(sin(x)*cos(x)**2, x)
    set([x, sin(x), cos(x)])

    See Also
    ========

    heurisch
    """
    result = set()

    if x in f.free_symbols:
        if f.is_Symbol:
            result.add(f)
        elif f.is_Function or f.is_Derivative:
            for g in f.args:
                result |= components(g, x)

            result.add(f)
        elif f.is_Pow:
            result |= components(f.base, x)

            if not f.exp.is_Integer:
                if f.exp.is_Rational:
                    result.add(f.base**Rational(1, f.exp.q))
                else:
                    result |= components(f.exp, x) | set([f])
        else:
            for g in f.args:
                result |= components(g, x)

    return result

# name -> [] of symbols
_symbols_cache = {}


# NB @cacheit is not convenient here
def _symbols(name, n):
    """get vector of symbols local to this module"""
    try:
        lsyms = _symbols_cache[name]
    except KeyError:
        lsyms = []
        _symbols_cache[name] = lsyms

    while len(lsyms) < n:
        lsyms.append( Dummy('%s%i' % (name, len(lsyms))) )

    return lsyms[:n]


def heurisch_wrapper(f, x, rewrite=False, hints=None, mappings=None, retries=3,
                     degree_offset=0, unnecessary_permutations=None):
    """
    A wrapper around the heurisch integration algorithm.

    This method takes the result from heurisch and checks for poles in the
    denominator. For each of these poles, the integral is reevaluated, and
    the final integration result is given in terms of a Piecewise.

    Examples
    ========

    >>> from sympy.core import symbols
    >>> from sympy.functions import cos
    >>> from sympy.integrals.heurisch import heurisch, heurisch_wrapper
    >>> n, x = symbols('n x')
    >>> heurisch(cos(n*x), x)
    sin(n*x)/n
    >>> heurisch_wrapper(cos(n*x), x)
    Piecewise((x, n == 0), (sin(n*x)/n, True))

    See Also
    ========

    heurisch
    """
    f = sympify(f)
    if x not in f.free_symbols:
        return f*x

    res = heurisch(f, x, rewrite, hints, mappings, retries, degree_offset,
                   unnecessary_permutations)
    if not isinstance(res, Basic):
        return res
    # We consider each denominator in the expression, and try to find
    # cases where one or more symbolic denominator might be zero. The
    # conditions for these cases are stored in the list slns.
    slns = []
    for d in denoms(res):
        try:
            slns += solve(d, dict=True, exclude=(x,))
        except NotImplementedError:
            pass
    if not slns:
        return res
    slns = list(uniq(slns))
    # Remove the solutions corresponding to poles in the original expression.
    slns0 = []
    for d in denoms(f):
        try:
            slns0 += solve(d, dict=True, exclude=(x,))
        except NotImplementedError:
            pass
    slns = [s for s in slns if s not in slns0]
    if not slns:
        return res
    if len(slns) > 1:
        eqs = []
        for sub_dict in slns:
            eqs.extend([Eq(key, value) for key, value in sub_dict.iteritems()])
        slns = solve(eqs, dict=True, exclude=(x,)) + slns
    # For each case listed in the list slns, we reevaluate the integral.
    pairs = []
    for sub_dict in slns:
        expr = heurisch(f.subs(sub_dict), x, rewrite, hints, mappings, retries,
                        degree_offset, unnecessary_permutations)
        cond = And(*[Eq(key, value) for key, value in sub_dict.iteritems()])
        pairs.append((expr, cond))
    pairs.append((heurisch(f, x, rewrite, hints, mappings, retries,
                           degree_offset, unnecessary_permutations), True))
    return Piecewise(*pairs)


def heurisch(f, x, rewrite=False, hints=None, mappings=None, retries=3,
             degree_offset=0, unnecessary_permutations=None):
    """
    Compute indefinite integral using heuristic Risch algorithm.

    This is a heuristic approach to indefinite integration in finite
    terms using the extended heuristic (parallel) Risch algorithm, based
    on Manuel Bronstein's "Poor Man's Integrator".

    The algorithm supports various classes of functions including
    transcendental elementary or special functions like Airy,
    Bessel, Whittaker and Lambert.

    Note that this algorithm is not a decision procedure. If it isn't
    able to compute the antiderivative for a given function, then this is
    not a proof that such a functions does not exist.  One should use
    recursive Risch algorithm in such case.  It's an open question if
    this algorithm can be made a full decision procedure.

    This is an internal integrator procedure. You should use toplevel
    'integrate' function in most cases,  as this procedure needs some
    preprocessing steps and otherwise may fail.

    Specification
    =============

     heurisch(f, x, rewrite=False, hints=None)

       where
         f : expression
         x : symbol

         rewrite -> force rewrite 'f' in terms of 'tan' and 'tanh'
         hints   -> a list of functions that may appear in anti-derivate

          - hints = None          --> no suggestions at all
          - hints = [ ]           --> try to figure out
          - hints = [f1, ..., fn] --> we know better

    Examples
    ========

    >>> from sympy import tan
    >>> from sympy.integrals.heurisch import heurisch
    >>> from sympy.abc import x, y

    >>> heurisch(y*tan(x), x)
    y*log(tan(x)**2 + 1)/2

    See Manuel Bronstein's "Poor Man's Integrator":

    [1] http://www-sop.inria.fr/cafe/Manuel.Bronstein/pmint/index.html

    For more information on the implemented algorithm refer to:

    [2] K. Geddes, L. Stefanus, On the Risch-Norman Integration
       Method and its Implementation in Maple, Proceedings of
       ISSAC'89, ACM Press, 212-217.

    [3] J. H. Davenport, On the Parallel Risch Algorithm (I),
       Proceedings of EUROCAM'82, LNCS 144, Springer, 144-157.

    [4] J. H. Davenport, On the Parallel Risch Algorithm (III):
       Use of Tangents, SIGSAM Bulletin 16 (1982), 3-6.

    [5] J. H. Davenport, B. M. Trager, On the Parallel Risch
       Algorithm (II), ACM Transactions on Mathematical
       Software 11 (1985), 356-362.

    See Also
    ========

    sympy.integrals.integrals.Integral.doit
    sympy.integrals.integrals.Integral
    components
    """
    f = sympify(f)
    if x not in f.free_symbols:
        return f*x

    if not f.is_Add:
        indep, f = f.as_independent(x)
    else:
        indep = S.One

    rewritables = {
        (sin, cos, cot): tan,
        (sinh, cosh, coth): tanh,
    }

    if rewrite:
        for candidates, rule in rewritables.iteritems():
            f = f.rewrite(candidates, rule)
    else:
        for candidates in rewritables.iterkeys():
            if f.has(*candidates):
                break
        else:
            rewrite = True

    terms = components(f, x)

    if hints is not None:
        if not hints:
            a = Wild('a', exclude=[x])
            b = Wild('b', exclude=[x])
            c = Wild('c', exclude=[x])

            for g in set(terms):
                if g.is_Function:
                    if g.func is exp:
                        M = g.args[0].match(a*x**2)

                        if M is not None:
                            if M[a].is_positive:
                                terms.add(erfi(sqrt(M[a])*x))
                            else: # M[a].is_negative or unknown
                                terms.add(erf(sqrt(-M[a])*x))

                        M = g.args[0].match(a*x**2 + b*x + c)

                        if M is not None:
                            if M[a].is_positive:
                                terms.add(sqrt(pi/4*(-M[a]))*exp(M[c] - M[b]**2/(4*M[a]))*
                                          erfi(sqrt(M[a])*x + M[b]/(2*sqrt(M[a]))))
                            elif M[a].is_negative:
                                terms.add(sqrt(pi/4*(-M[a]))*exp(M[c] - M[b]**2/(4*M[a]))*
                                          erf(sqrt(-M[a])*x - M[b]/(2*sqrt(-M[a]))))

                        M = g.args[0].match(a*log(x)**2)

                        if M is not None:
                            if M[a].is_positive:
                                terms.add(erfi(sqrt(M[a])*log(x) + 1/(2*sqrt(M[a]))))
                            if M[a].is_negative:
                                terms.add(erf(sqrt(-M[a])*log(x) - 1/(2*sqrt(-M[a]))))

                elif g.is_Pow:
                    if g.exp.is_Rational and g.exp.q == 2:
                        M = g.base.match(a*x**2 + b)

                        if M is not None and M[b].is_positive:
                            if M[a].is_positive:
                                terms.add(asinh(sqrt(M[a]/M[b])*x))
                            elif M[a].is_negative:
                                terms.add(asin(sqrt(-M[a]/M[b])*x))

                        M = g.base.match(a*x**2 - b)

                        if M is not None and M[b].is_positive:
                            if M[a].is_positive:
                                terms.add(acosh(sqrt(M[a]/M[b])*x))
                            elif M[a].is_negative:
                                terms.add((-M[b]/2*sqrt(-M[a])*
                                           atan(sqrt(-M[a])*x/sqrt(M[a]*x**2 - M[b]))))

        else:
            terms |= set(hints)

    for g in set(terms):
        terms |= components(cancel(g.diff(x)), x)

    # TODO: caching is significant factor for why permutations work at all. Change this.
    V = _symbols('x', len(terms))

    mapping = dict(zip(terms, V))

    rev_mapping = {}

    if unnecessary_permutations is None:
        unnecessary_permutations = []
    for k, v in mapping.iteritems():
        rev_mapping[v] = k

    if mappings is None:
        # Pre-sort mapping in order of largest to smallest expressions (last is always x).
        def _sort_key(arg):
            return default_sort_key(arg[0].as_independent(x)[1])
        #optimizing the number of permutations of mappping
        unnecessary_permutations = [(x, mapping[x])]
        del mapping[x]
        mapping = sorted(mapping.items(), key=_sort_key, reverse=True)
        mappings = permutations(mapping)

    def _substitute(expr):
        return expr.subs(mapping)

    for mapping in mappings:
        mapping = list(mapping)
        mapping = mapping + unnecessary_permutations
        diffs = [ _substitute(cancel(g.diff(x))) for g in terms ]
        denoms = [ g.as_numer_denom()[1] for g in diffs ]
        if all(h.is_polynomial(*V) for h in denoms) and _substitute(f).is_rational_function(*V):
            denom = reduce(lambda p, q: lcm(p, q, *V), denoms)
            break
    else:
        if not rewrite:
            result = heurisch(f, x, rewrite=True, hints=hints, unnecessary_permutations=unnecessary_permutations)

            if result is not None:
                return indep*result
        return None

    numers = [ cancel(denom*g) for g in diffs ]
    def _derivation(h):
        return Add(*[ d * h.diff(v) for d, v in zip(numers, V) ])

    def _deflation(p):
        for y in V:
            if not p.has(y):
                continue

            if _derivation(p) is not S.Zero:
                c, q = p.as_poly(y).primitive()
                return _deflation(c)*gcd(q, q.diff(y)).as_expr()
        else:
            return p

    def _splitter(p):
        for y in V:
            if not p.has(y):
                continue

            if _derivation(y) is not S.Zero:
                c, q = p.as_poly(y).primitive()

                q = q.as_expr()

                h = gcd(q, _derivation(q), y)
                s = quo(h, gcd(q, q.diff(y), y), y)

                c_split = _splitter(c)

                if s.as_poly(y).degree() == 0:
                    return (c_split[0], q * c_split[1])

                q_split = _splitter(cancel(q / s))

                return (c_split[0]*q_split[0]*s, c_split[1]*q_split[1])
        else:
            return (S.One, p)

    special = {}

    for term in terms:
        if term.is_Function:
            if term.func is tan:
                special[1 + _substitute(term)**2] = False
            elif term.func is tanh:
                special[1 + _substitute(term)] = False
                special[1 - _substitute(term)] = False
            elif term.func is C.LambertW:
                special[_substitute(term)] = True

    F = _substitute(f)

    P, Q = F.as_numer_denom()

    u_split = _splitter(denom)
    v_split = _splitter(Q)

    polys = list(v_split) + [ u_split[0] ] + special.keys()

    s = u_split[0] * Mul(*[ k for k, v in special.iteritems() if v ])
    polified = [ p.as_poly(*V) for p in [s, P, Q] ]

    if None in polified:
        return None

    a, b, c = [ p.total_degree() for p in polified ]

    poly_denom = (s * v_split[0] * _deflation(v_split[1])).as_expr()

    def _exponent(g):
        if g.is_Pow:
            if g.exp.is_Rational and g.exp.q != 1:
                if g.exp.p > 0:
                    return g.exp.p + g.exp.q - 1
                else:
                    return abs(g.exp.p + g.exp.q)
            else:
                return 1
        elif not g.is_Atom and g.args:
            return max([ _exponent(h) for h in g.args ])
        else:
            return 1

    A, B = _exponent(f), a + max(b, c)

    if A > 1 and B > 1:
        monoms = monomials(V, A + B - 1 + degree_offset)
    else:
        monoms = monomials(V, A + B + degree_offset)

    poly_coeffs = _symbols('A', len(monoms))

    poly_part = Add(*[ poly_coeffs[i]*monomial
        for i, monomial in enumerate(monoms) ])

    reducibles = set()

    for poly in polys:
        if poly.has(*V):
            try:
                factorization = factor(poly, greedy=True)
            except PolynomialError:
                factorization = poly
            factorization = poly

            if factorization.is_Mul:
                reducibles |= set(factorization.args)
            else:
                reducibles.add(factorization)

    def _integrate(field=None):
        irreducibles = set()

        for poly in reducibles:
            for z in poly.atoms(Symbol):
                if z in V:
                    break
            else:
                continue

            irreducibles |= set(root_factors(poly, z, filter=field))

        log_coeffs, log_part = [], []
        B = _symbols('B', len(irreducibles))

        for i, poly in enumerate(irreducibles):
            if poly.has(*V):
                log_coeffs.append(B[i])
                log_part.append(log_coeffs[-1] * log(poly))

        coeffs = poly_coeffs + log_coeffs

        candidate = poly_part/poly_denom + Add(*log_part)

        h = F - _derivation(candidate) / denom

        numer = h.as_numer_denom()[0].expand(force=True)

        equations = defaultdict(lambda: S.Zero)

        for term in Add.make_args(numer):
            coeff, dependent = term.as_independent(*V)
            equations[dependent] += coeff

        solution = solve(equations.values(), *coeffs)

        return (solution, candidate, coeffs) if solution else None

    if not (F.atoms(Symbol) - set(V)):
        result = _integrate('Q')

        if result is None:
            result = _integrate()
    else:
        result = _integrate()

    if result is not None:
        (solution, candidate, coeffs) = result

        antideriv = candidate.subs(solution)

        for coeff in coeffs:
            if coeff not in solution:
                antideriv = antideriv.subs(coeff, S.Zero)

        antideriv = antideriv.subs(rev_mapping)
        antideriv = cancel(antideriv).expand(force=True)

        if antideriv.is_Add:
            antideriv = antideriv.as_independent(x)[1]

        return indep * antideriv
    else:
        if retries >= 0:
            result = heurisch(f, x, mappings=mappings, rewrite=rewrite, hints=hints, retries=retries - 1, unnecessary_permutations=unnecessary_permutations)

            if result is not None:
                return indep*result

        return None<|MERGE_RESOLUTION|>--- conflicted
+++ resolved
@@ -12,12 +12,8 @@
 
 from sympy.functions import exp, sin, cos, tan, cot, asin, atan
 from sympy.functions import log, sinh, cosh, tanh, coth, asinh, acosh
-<<<<<<< HEAD
 from sympy.functions import sqrt, erf, erfi
-=======
-from sympy.functions import sqrt, erf
 from sympy.functions.elementary.piecewise import Piecewise
->>>>>>> c6bc3ae3
 
 from sympy.logic.boolalg import And
 from sympy.solvers.solvers import solve, denoms
