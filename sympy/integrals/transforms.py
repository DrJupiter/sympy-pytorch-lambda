--- conflicted
+++ resolved
@@ -1881,18 +1881,12 @@
     Examples
     ========
 
-<<<<<<< HEAD
     >>> from sympy import DiracDelta, exp, laplace_transform
     >>> from sympy.abc import t, s, a
+    >>> laplace_transform(t**4, t, s)
+    (24/s**5, 0, True)
     >>> laplace_transform(t**a, t, s)
     (gamma(a + 1)/(s*s**a), 0, re(a) > -1)
-=======
-    >>> from sympy.integrals.transforms import laplace_transform
-    >>> from sympy.abc import t, s, a
-    >>> from sympy.functions import DiracDelta, exp
-    >>> laplace_transform(t**4, t, s)
-    (24/s**5, 0, True)
->>>>>>> fbf83647
     >>> laplace_transform(DiracDelta(t)-a*exp(-a*t),t,s)
     (s/(a + s), Max(0, -a), True)
 
