--- conflicted
+++ resolved
@@ -88,29 +88,22 @@
     def __new__(cls, a=0, b=0, c=0, d=0, real_field=True, norm=None):
         a, b, c, d, norm = map(sympify, (a, b, c, d, norm))
 
-<<<<<<< HEAD
 #        if (norm is not None and
 #                all(i.is_Number is True for i in [a, b, c, d]) and
 #                norm**2 != a**2 + b**2 + c**2 + d**2):
 #            raise ValueError("incompatible value for norm")
-=======
-        if (norm is not None and
-                all(i.is_Number is True for i in [a, b, c, d]) and
-                norm**2 != a**2 + b**2 + c**2 + d**2):
-            raise ValueError("incompatible value for norm")
->>>>>>> a722e32d
 
         if any(i.is_commutative is False for i in [a, b, c, d]):
             raise ValueError("arguments have to be commutative")
-
-        obj = Expr.__new__(cls, a, b, c, d)
-        obj._a = a
-        obj._b = b
-        obj._c = c
-        obj._d = d
-        obj._real_field = real_field
-        obj._norm = norm
-        return obj
+        else:
+            obj = Expr.__new__(cls, a, b, c, d)
+            obj._a = a
+            obj._b = b
+            obj._c = c
+            obj._d = d
+            obj._real_field = real_field
+            obj._norm = norm
+            return obj
 
     @property
     def a(self):
