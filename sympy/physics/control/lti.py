from sympy import Basic, Add, Mul, Pow, degree, Symbol, expand, cancel, Expr, roots
from sympy.core.containers import Tuple
from sympy.core.evalf import EvalfMixin, prec_to_dps
from sympy.core.logic import fuzzy_and
from sympy.core.numbers import Integer, ComplexInfinity
from sympy.core.symbol import Dummy
from sympy.core.sympify import sympify, _sympify
from sympy.polys import Poly, rootof
from sympy.series import limit
from sympy.matrices import ImmutableMatrix, eye
from sympy.matrices.expressions import MatMul, MatAdd

__all__ = ['TransferFunction', 'Series', 'MIMOSeries', 'Parallel', 'MIMOParallel',
    'Feedback', 'MIMOFeedback', 'TransferFunctionMatrix']


def _roots(poly, var):
    """ like roots, but works on higher-order polynomials. """
    r = roots(poly, var, multiple=True)
    n = degree(poly)
    if len(r) != n:
        r = [rootof(poly, var, k) for k in range(n)]
    return r


class LinearTimeInvariant(Basic, EvalfMixin):
    """A common class for all the Linear Time-Invariant Dynamical Systems."""
    # Users should not directly interact with this class.
    def __new__(cls, *system, **kwargs):
        if cls is LinearTimeInvariant:
            raise NotImplementedError('The LTICommon class is not meant to be used directly.')
        return super(LinearTimeInvariant, cls).__new__(cls, *system, **kwargs)

    @classmethod
    def _check_args(cls, args):
        if not args:
            raise ValueError("Atleast 1 argument must be passed.")
        if not all(isinstance(arg, cls._clstype) for arg in args):
            raise TypeError(f"All arguments must be of type {cls._clstype}.")
        var_set = {arg.var for arg in args}
        if len(var_set) != 1:
            raise ValueError("All transfer functions should use the same complex variable"
                f" of the Laplace transform. {len(var_set)} different values found.")

    @property
    def is_SISO(self):
        """Returns `True` if the passed LTI system is SISO else returns False."""
        return self._is_SISO


class SISOLinearTimeInvariant(LinearTimeInvariant):
    """A common class for all the SISO Linear Time-Invariant Dynamical Systems."""
    # Users should not directly interact with this class.
    _is_SISO = True


class MIMOLinearTimeInvariant(LinearTimeInvariant):
    """A common class for all the MIMO Linear Time-Invariant Dynamical Systems."""
    # Users should not directly interact with this class.
    _is_SISO = False


SISOLinearTimeInvariant._clstype = SISOLinearTimeInvariant
MIMOLinearTimeInvariant._clstype = MIMOLinearTimeInvariant


def _check_other_SISO(func):
    def wrapper(*args, **kwargs):
        if not isinstance(args[-1], SISOLinearTimeInvariant):
            return NotImplemented
        else:
            return func(*args, **kwargs)
    return wrapper


def _check_other_MIMO(func):
    def wrapper(*args, **kwargs):
        if not isinstance(args[-1], MIMOLinearTimeInvariant):
            return NotImplemented
        else:
            return func(*args, **kwargs)
    return wrapper


class TransferFunction(SISOLinearTimeInvariant):
    r"""
    A class for representing LTI (Linear, time-invariant) systems that can be strictly described
    by ratio of polynomials in the Laplace transform complex variable. The arguments
    are ``num``, ``den``, and ``var``, where ``num`` and ``den`` are numerator and
    denominator polynomials of the ``TransferFunction`` respectively, and the third argument is
    a complex variable of the Laplace transform used by these polynomials of the transfer function.
    ``num`` and ``den`` can be either polynomials or numbers, whereas ``var``
    has to be a Symbol.

    Explanation
    ===========

    Generally, a dynamical system representing a physical model can be described in terms of Linear
    Ordinary Differential Equations like -

            $\small{b_{m}y^{\left(m\right)}+b_{m-1}y^{\left(m-1\right)}+\dots+b_{1}y^{\left(1\right)}+b_{0}y=
            a_{n}x^{\left(n\right)}+a_{n-1}x^{\left(n-1\right)}+\dots+a_{1}x^{\left(1\right)}+a_{0}x}$

    Here, $x$ is the input signal and $y$ is the output signal and superscript on both is the order of derivative
    (not exponent). Derivative is taken with respect to the independent variable, $t$. Also, generally $m$ is greater
    than $n$.

    It is not feasible to analyse the properties of such systems in their native form therefore, we use
    mathematical tools like Laplace transform to get a better perspective. Taking the Laplace transform
    of both the sides in the equation (at zero initial conditions), we get -

            $\small{\mathcal{L}[b_{m}y^{\left(m\right)}+b_{m-1}y^{\left(m-1\right)}+\dots+b_{1}y^{\left(1\right)}+b_{0}y]=
            \mathcal{L}[a_{n}x^{\left(n\right)}+a_{n-1}x^{\left(n-1\right)}+\dots+a_{1}x^{\left(1\right)}+a_{0}x]}$

    Using the linearity property of Laplace transform and also considering zero initial conditions
    (i.e. $\small{y(0^{-}) = 0}$, $\small{y'(0^{-}) = 0}$ and so on), the equation
    above gets translated to -

            $\small{b_{m}\mathcal{L}[y^{\left(m\right)}]+\dots+b_{1}\mathcal{L}[y^{\left(1\right)}]+b_{0}\mathcal{L}[y]=
            a_{n}\mathcal{L}[x^{\left(n\right)}]+\dots+a_{1}\mathcal{L}[x^{\left(1\right)}]+a_{0}\mathcal{L}[x]}$

    Now, applying Derivative property of Laplace transform,

            $\small{b_{m}s^{m}\mathcal{L}[y]+\dots+b_{1}s\mathcal{L}[y]+b_{0}\mathcal{L}[y]=
            a_{n}s^{n}\mathcal{L}[x]+\dots+a_{1}s\mathcal{L}[x]+a_{0}\mathcal{L}[x]}$

    Here, the superscript on $s$ is **exponent**. Note that the zero initial conditions assumption, mentioned above, is very important
    and cannot be ignored otherwise the dynamical system cannot be considered time-independent and the simplified equation above
    cannot be reached.

    Collecting $\mathcal{L}[y]$ and $\mathcal{L}[x]$ terms from both the sides and taking the ratio
    $\frac{ \mathcal{L}\left\{y\right\} }{ \mathcal{L}\left\{x\right\} }$, we get the typical rational form of transfer
    function.

    The numerator of the transfer function is, therefore, the Laplace transform of the output signal
    (The signals are represented as functions of time) and similarly, the denominator
    of the transfer function is the Laplace transform of the input signal. It is also a convention
    to denote the input and output signal's Laplace transform with capital alphabets like shown below.

            $H(s) = \frac{Y(s)}{X(s)} = \frac{ \mathcal{L}\left\{y(t)\right\} }{ \mathcal{L}\left\{x(t)\right\} }$

    $s$, also known as complex frequency, is a complex variable in the Laplace domain. It corresponds to the
    equivalent variable $t$, in the time domain. Transfer functions are sometimes also referred to as the Laplace
    transform of the system's impulse response. Transfer function, $H$, is represented as a rational
    function in $s$ like,

            $H(s) =\ \frac{a_{n}s^{n}+a_{n-1}s^{n-1}+\dots+a_{1}s+a_{0}}{b_{m}s^{m}+b_{m-1}s^{m-1}+\dots+b_{1}s+b_{0}}$

    Parameters
    ==========

    num : Expr, Number
        The numerator polynomial of the transfer function.
    den : Expr, Number
        The denominator polynomial of the transfer function.
    var : Symbol
        Complex variable of the Laplace transform used by the
        polynomials of the transfer function.

    Raises
    ======

    TypeError
        When ``var`` is not a Symbol or when ``num`` or ``den`` is not a
        number or a polynomial.
    ValueError
        When ``den`` is zero.

    Examples
    ========

    >>> from sympy.abc import s, p, a
    >>> from sympy.physics.control.lti import TransferFunction
    >>> tf1 = TransferFunction(s + a, s**2 + s + 1, s)
    >>> tf1
    TransferFunction(a + s, s**2 + s + 1, s)
    >>> tf1.num
    a + s
    >>> tf1.den
    s**2 + s + 1
    >>> tf1.var
    s
    >>> tf1.args
    (a + s, s**2 + s + 1, s)

    Any complex variable can be used for ``var``.

    >>> tf2 = TransferFunction(a*p**3 - a*p**2 + s*p, p + a**2, p)
    >>> tf2
    TransferFunction(a*p**3 - a*p**2 + p*s, a**2 + p, p)
    >>> tf3 = TransferFunction((p + 3)*(p - 1), (p - 1)*(p + 5), p)
    >>> tf3
    TransferFunction((p - 1)*(p + 3), (p - 1)*(p + 5), p)

    To negate a transfer function the ``-`` operator can be prepended:

    >>> tf4 = TransferFunction(-a + s, p**2 + s, p)
    >>> -tf4
    TransferFunction(a - s, p**2 + s, p)
    >>> tf5 = TransferFunction(s**4 - 2*s**3 + 5*s + 4, s + 4, s)
    >>> -tf5
    TransferFunction(-s**4 + 2*s**3 - 5*s - 4, s + 4, s)

    You can use a Float or an Integer (or other constants) as numerator and denominator:

    >>> tf6 = TransferFunction(1/2, 4, s)
    >>> tf6.num
    0.500000000000000
    >>> tf6.den
    4
    >>> tf6.var
    s
    >>> tf6.args
    (0.5, 4, s)

    You can take the integer power of a transfer function using the ``**`` operator:

    >>> tf7 = TransferFunction(s + a, s - a, s)
    >>> tf7**3
    TransferFunction((a + s)**3, (-a + s)**3, s)
    >>> tf7**0
    TransferFunction(1, 1, s)
    >>> tf8 = TransferFunction(p + 4, p - 3, p)
    >>> tf8**-1
    TransferFunction(p - 3, p + 4, p)

    Addition, subtraction, and multiplication of transfer functions can form
    unevaluated ``Series`` or ``Parallel`` objects.

    >>> tf9 = TransferFunction(s + 1, s**2 + s + 1, s)
    >>> tf10 = TransferFunction(s - p, s + 3, s)
    >>> tf11 = TransferFunction(4*s**2 + 2*s - 4, s - 1, s)
    >>> tf12 = TransferFunction(1 - s, s**2 + 4, s)
    >>> tf9 + tf10
    Parallel(TransferFunction(s + 1, s**2 + s + 1, s), TransferFunction(-p + s, s + 3, s))
    >>> tf10 - tf11
    Parallel(TransferFunction(-p + s, s + 3, s), TransferFunction(-4*s**2 - 2*s + 4, s - 1, s))
    >>> tf9 * tf10
    Series(TransferFunction(s + 1, s**2 + s + 1, s), TransferFunction(-p + s, s + 3, s))
    >>> tf10 - (tf9 + tf12)
    Parallel(TransferFunction(-p + s, s + 3, s), TransferFunction(-s - 1, s**2 + s + 1, s), TransferFunction(s - 1, s**2 + 4, s))
    >>> tf10 - (tf9 * tf12)
    Parallel(TransferFunction(-p + s, s + 3, s), Series(TransferFunction(-1, 1, s), TransferFunction(s + 1, s**2 + s + 1, s), TransferFunction(1 - s, s**2 + 4, s)))
    >>> tf11 * tf10 * tf9
    Series(TransferFunction(4*s**2 + 2*s - 4, s - 1, s), TransferFunction(-p + s, s + 3, s), TransferFunction(s + 1, s**2 + s + 1, s))
    >>> tf9 * tf11 + tf10 * tf12
    Parallel(Series(TransferFunction(s + 1, s**2 + s + 1, s), TransferFunction(4*s**2 + 2*s - 4, s - 1, s)), Series(TransferFunction(-p + s, s + 3, s), TransferFunction(1 - s, s**2 + 4, s)))
    >>> (tf9 + tf12) * (tf10 + tf11)
    Series(Parallel(TransferFunction(s + 1, s**2 + s + 1, s), TransferFunction(1 - s, s**2 + 4, s)), Parallel(TransferFunction(-p + s, s + 3, s), TransferFunction(4*s**2 + 2*s - 4, s - 1, s)))

    These unevaluated ``Series`` or ``Parallel`` objects can convert into the
    resultant transfer function using ``.doit()`` method or by ``.rewrite(TransferFunction)``.

    >>> ((tf9 + tf10) * tf12).doit()
    TransferFunction((1 - s)*((-p + s)*(s**2 + s + 1) + (s + 1)*(s + 3)), (s + 3)*(s**2 + 4)*(s**2 + s + 1), s)
    >>> (tf9 * tf10 - tf11 * tf12).rewrite(TransferFunction)
    TransferFunction(-(1 - s)*(s + 3)*(s**2 + s + 1)*(4*s**2 + 2*s - 4) + (-p + s)*(s - 1)*(s + 1)*(s**2 + 4), (s - 1)*(s + 3)*(s**2 + 4)*(s**2 + s + 1), s)

    See Also
    ========

    Feedback, Series, Parallel

    References
    ==========

    .. [1] https://en.wikipedia.org/wiki/Transfer_function
    .. [2] https://en.wikipedia.org/wiki/Laplace_transform

    """
    def __new__(cls, num, den, var):
        num, den = _sympify(num), _sympify(den)

        if not isinstance(var, Symbol):
            raise TypeError("Variable input must be a Symbol.")

        if den == 0:
            raise ValueError("TransferFunction can't have a zero denominator.")

        if (((isinstance(num, Expr) and num.has(Symbol)) or num.is_number) and
            ((isinstance(den, Expr) and den.has(Symbol)) or den.is_number)):
            obj = super(TransferFunction, cls).__new__(cls, num, den, var)
            obj._num = num
            obj._den = den
            obj._var = var
            return obj

        else:
            raise TypeError("Unsupported type for numerator or denominator of TransferFunction.")

    @classmethod
    def from_rational_expression(cls, expr, var=None):
        r"""
        Creates a new ``TransferFunction`` efficiently from a rational expression.

        Parameters
        ==========

        expr : Expr, Number
            The rational expression representing the ``TransferFunction``.
        var : Symbol, optional
            Complex variable of the Laplace transform used by the
            polynomials of the transfer function.

        Raises
        ======

        ValueError
            When ``expr`` is of type ``Number`` and optional parameter ``var``
            is not passed.

            When ``expr`` has more than one variables and an optional parameter
            ``var`` is not passed.
        ZeroDivisionError
            When denominator of ``expr`` is zero or it has ``ComplexInfinity``
            in its numerator.

        Examples
        ========

        >>> from sympy.abc import s, p, a
        >>> from sympy.physics.control.lti import TransferFunction
        >>> expr1 = (s + 5)/(3*s**2 + 2*s + 1)
        >>> tf1 = TransferFunction.from_rational_expression(expr1)
        >>> tf1
        TransferFunction(s + 5, 3*s**2 + 2*s + 1, s)
        >>> expr2 = (a*p**3 - a*p**2 + s*p)/(p + a**2)  # Expr with more than one variables
        >>> tf2 = TransferFunction.from_rational_expression(expr2, p)
        >>> tf2
        TransferFunction(a*p**3 - a*p**2 + p*s, a**2 + p, p)

        In case of conflict between two or more variables in a expression, SymPy will
        raise a ``ValueError``, if ``var`` is not passed by the user.

        >>> tf = TransferFunction.from_rational_expression((a + a*s)/(s**2 + s + 1))
        Traceback (most recent call last):
        ...
        ValueError: Conflicting values found for positional argument `var` ({a, s}). Specify it manually.

        This can be corrected by specifying the ``var`` parameter manually.

        >>> tf = TransferFunction.from_rational_expression((a + a*s)/(s**2 + s + 1), s)
        >>> tf
        TransferFunction(a*s + a, s**2 + s + 1, s)

        ``var`` also need to be specified when ``expr`` is a ``Number``

        >>> tf3 = TransferFunction.from_rational_expression(10, s)
        >>> tf3
        TransferFunction(10, 1, s)

        """
        expr = _sympify(expr)
        if var is None:
            _free_symbols = expr.free_symbols
            _len_free_symbols = len(_free_symbols)
            if _len_free_symbols == 1:
                var = list(_free_symbols)[0]
            elif _len_free_symbols == 0:
                raise ValueError("Positional argument `var` not found in the TransferFunction defined. Specify it manually.")
            else:
                raise ValueError("Conflicting values found for positional argument `var` ({}). Specify it manually.".format(_free_symbols))

        _num, _den = expr.as_numer_denom()
        if _den == 0 or _num.has(ComplexInfinity):
            raise ZeroDivisionError("TransferFunction can't have a zero denominator.")
        return cls(_num, _den, var)

    @property
    def num(self):
        """
        Returns the numerator polynomial of the transfer function.

        Examples
        ========

        >>> from sympy.abc import s, p
        >>> from sympy.physics.control.lti import TransferFunction
        >>> G1 = TransferFunction(s**2 + p*s + 3, s - 4, s)
        >>> G1.num
        p*s + s**2 + 3
        >>> G2 = TransferFunction((p + 5)*(p - 3), (p - 3)*(p + 1), p)
        >>> G2.num
        (p - 3)*(p + 5)

        """
        return self._num

    @property
    def den(self):
        """
        Returns the denominator polynomial of the transfer function.

        Examples
        ========

        >>> from sympy.abc import s, p
        >>> from sympy.physics.control.lti import TransferFunction
        >>> G1 = TransferFunction(s + 4, p**3 - 2*p + 4, s)
        >>> G1.den
        p**3 - 2*p + 4
        >>> G2 = TransferFunction(3, 4, s)
        >>> G2.den
        4

        """
        return self._den

    @property
    def var(self):
        """
        Returns the complex variable of the Laplace transform used by the polynomials of
        the transfer function.

        Examples
        ========

        >>> from sympy.abc import s, p
        >>> from sympy.physics.control.lti import TransferFunction
        >>> G1 = TransferFunction(p**2 + 2*p + 4, p - 6, p)
        >>> G1.var
        p
        >>> G2 = TransferFunction(0, s - 5, s)
        >>> G2.var
        s

        """
        return self._var

    def _eval_subs(self, old, new):
        arg_num = self.num.subs(old, new)
        arg_den = self.den.subs(old, new)
        argnew = TransferFunction(arg_num, arg_den, self.var)
        return self if old == self.var else argnew

    def _eval_evalf(self, prec):
        return TransferFunction(
            self.num._eval_evalf(prec),
            self.den._eval_evalf(prec),
            self.var)

    def _eval_simplify(self, **kwargs):
        tf = cancel(Mul(self.num, 1/self.den, evaluate=False), expand=False).as_numer_denom()
        num_, den_ = tf[0], tf[1]
        return TransferFunction(num_, den_, self.var)

    def expand(self):
        """
        Returns the transfer function with numerator and denominator
        in expanded form.

        Examples
        ========

        >>> from sympy.abc import s, p, a, b
        >>> from sympy.physics.control.lti import TransferFunction
        >>> G1 = TransferFunction((a - s)**2, (s**2 + a)**2, s)
        >>> G1.expand()
        TransferFunction(a**2 - 2*a*s + s**2, a**2 + 2*a*s**2 + s**4, s)
        >>> G2 = TransferFunction((p + 3*b)*(p - b), (p - b)*(p + 2*b), p)
        >>> G2.expand()
        TransferFunction(-3*b**2 + 2*b*p + p**2, -2*b**2 + b*p + p**2, p)

        """
        return TransferFunction(expand(self.num), expand(self.den), self.var)

    def dc_gain(self):
        """
        Computes the gain of the response as the frequency approaches zero.

        The DC gain is infinite for systems with pure integrators.

        Examples
        ========

        >>> from sympy.abc import s, p, a, b
        >>> from sympy.physics.control.lti import TransferFunction
        >>> tf1 = TransferFunction(s + 3, s**2 - 9, s)
        >>> tf1.dc_gain()
        -1/3
        >>> tf2 = TransferFunction(p**2, p - 3 + p**3, p)
        >>> tf2.dc_gain()
        0
        >>> tf3 = TransferFunction(a*p**2 - b, s + b, s)
        >>> tf3.dc_gain()
        (a*p**2 - b)/b
        >>> tf4 = TransferFunction(1, s, s)
        >>> tf4.dc_gain()
        oo

        """
        m = Mul(self.num, Pow(self.den, -1, evaluate=False), evaluate=False)
        return limit(m, self.var, 0)

    def poles(self):
        """
        Returns the poles of a transfer function.

        Examples
        ========

        >>> from sympy.abc import s, p, a
        >>> from sympy.physics.control.lti import TransferFunction
        >>> tf1 = TransferFunction((p + 3)*(p - 1), (p - 1)*(p + 5), p)
        >>> tf1.poles()
        [-5, 1]
        >>> tf2 = TransferFunction((1 - s)**2, (s**2 + 1)**2, s)
        >>> tf2.poles()
        [I, I, -I, -I]
        >>> tf3 = TransferFunction(s**2, a*s + p, s)
        >>> tf3.poles()
        [-p/a]

        """
        return _roots(Poly(self.den, self.var), self.var)

    def zeros(self):
        """
        Returns the zeros of a transfer function.

        Examples
        ========

        >>> from sympy.abc import s, p, a
        >>> from sympy.physics.control.lti import TransferFunction
        >>> tf1 = TransferFunction((p + 3)*(p - 1), (p - 1)*(p + 5), p)
        >>> tf1.zeros()
        [-3, 1]
        >>> tf2 = TransferFunction((1 - s)**2, (s**2 + 1)**2, s)
        >>> tf2.zeros()
        [1, 1]
        >>> tf3 = TransferFunction(s**2, a*s + p, s)
        >>> tf3.zeros()
        [0, 0]

        """
        return _roots(Poly(self.num, self.var), self.var)

    def is_stable(self):
        """
        Returns True if the transfer function is asymptotically stable; else False.

        This would not check the marginal or conditional stability of the system.

        Examples
        ========

        >>> from sympy.abc import s, p, a
        >>> from sympy import symbols
        >>> from sympy.physics.control.lti import TransferFunction
        >>> q, r = symbols('q, r', negative=True)
        >>> tf1 = TransferFunction((1 - s)**2, (s + 1)**2, s)
        >>> tf1.is_stable()
        True
        >>> tf2 = TransferFunction((1 - p)**2, (s**2 + 1)**2, s)
        >>> tf2.is_stable()
        False
        >>> tf3 = TransferFunction(4, q*s - r, s)
        >>> tf3.is_stable()
        False
        >>> tf4 = TransferFunction(p + 1, a*p - s**2, p)
        >>> tf4.is_stable() is None   # Not enough info about the symbols to determine stability
        True

        """
        return fuzzy_and(pole.as_real_imag()[0].is_negative for pole in self.poles())

    def __add__(self, other):
        if isinstance(other, (TransferFunction, Series)):
            if not self.var == other.var:
                raise ValueError("All the transfer functions should use the same complex variable "
                    "of the Laplace transform.")
            return Parallel(self, other)
        elif isinstance(other, Parallel):
            if not self.var == other.var:
                raise ValueError("All the transfer functions should use the same complex variable "
                    "of the Laplace transform.")
            arg_list = list(other.args)
            return Parallel(self, *arg_list)
        else:
            raise ValueError("TransferFunction cannot be added with {}.".
                format(type(other)))

    def __radd__(self, other):
        return self + other

    def __sub__(self, other):
        if isinstance(other, (TransferFunction, Series)):
            if not self.var == other.var:
                raise ValueError("All the transfer functions should use the same complex variable "
                    "of the Laplace transform.")
            return Parallel(self, -other)
        elif isinstance(other, Parallel):
            if not self.var == other.var:
                raise ValueError("All the transfer functions should use the same complex variable "
                    "of the Laplace transform.")
            arg_list = [-i for i in list(other.args)]
            return Parallel(self, *arg_list)
        else:
            raise ValueError("{} cannot be subtracted from a TransferFunction."
                .format(type(other)))

    def __rsub__(self, other):
        return -self + other

    def __mul__(self, other):
        if isinstance(other, (TransferFunction, Parallel)):
            if not self.var == other.var:
                raise ValueError("All the transfer functions should use the same complex variable "
                    "of the Laplace transform.")
            return Series(self, other)
        elif isinstance(other, Series):
            if not self.var == other.var:
                raise ValueError("All the transfer functions should use the same complex variable "
                    "of the Laplace transform.")
            arg_list = list(other.args)
            return Series(self, *arg_list)
        else:
            raise ValueError("TransferFunction cannot be multiplied with {}."
                .format(type(other)))

    __rmul__ = __mul__

    def __truediv__(self, other):
        if (isinstance(other, Parallel) and len(other.args) == 2 and isinstance(other.args[0], TransferFunction)
            and isinstance(other.args[1], (Series, TransferFunction))):

            if not self.var == other.var:
                raise ValueError("Both TransferFunction and Parallel should use the"
                    " same complex variable of the Laplace transform.")
            if other.args[1] == self:
                # plant and controller with unit feedback.
                return Feedback(self, other.args[0])
            other_arg_list = list(other.args[1].args) if isinstance(other.args[1], Series) else other.args[1]
            if other_arg_list == other.args[1]:
                return Feedback(self, other_arg_list)
            elif self in other_arg_list:
                other_arg_list.remove(self)
            else:
                return Feedback(self, Series(*other_arg_list))

            if len(other_arg_list) == 1:
                return Feedback(self, *other_arg_list)
            else:
                return Feedback(self, Series(*other_arg_list))
        else:
            raise ValueError("TransferFunction cannot be divided by {}.".
                format(type(other)))

    __rtruediv__ = __truediv__

    def __pow__(self, p):
        p = sympify(p)
        if not isinstance(p, Integer):
            raise ValueError("Exponent must be an Integer.")
        if p == 0:
            return TransferFunction(1, 1, self.var)
        elif p > 0:
            num_, den_ = self.num**p, self.den**p
        else:
            p = abs(p)
            num_, den_ = self.den**p, self.num**p

        return TransferFunction(num_, den_, self.var)

    def __neg__(self):
        return TransferFunction(-self.num, self.den, self.var)

    @property
    def is_proper(self):
        """
        Returns True if degree of the numerator polynomial is less than
        or equal to degree of the denominator polynomial, else False.

        Examples
        ========

        >>> from sympy.abc import s, p, a, b
        >>> from sympy.physics.control.lti import TransferFunction
        >>> tf1 = TransferFunction(b*s**2 + p**2 - a*p + s, b - p**2, s)
        >>> tf1.is_proper
        False
        >>> tf2 = TransferFunction(p**2 - 4*p, p**3 + 3*p + 2, p)
        >>> tf2.is_proper
        True

        """
        return degree(self.num, self.var) <= degree(self.den, self.var)

    @property
    def is_strictly_proper(self):
        """
        Returns True if degree of the numerator polynomial is strictly less
        than degree of the denominator polynomial, else False.

        Examples
        ========

        >>> from sympy.abc import s, p, a, b
        >>> from sympy.physics.control.lti import TransferFunction
        >>> tf1 = TransferFunction(a*p**2 + b*s, s - p, s)
        >>> tf1.is_strictly_proper
        False
        >>> tf2 = TransferFunction(s**3 - 2, s**4 + 5*s + 6, s)
        >>> tf2.is_strictly_proper
        True

        """
        return degree(self.num, self.var) < degree(self.den, self.var)

    @property
    def is_biproper(self):
        """
        Returns True if degree of the numerator polynomial is equal to
        degree of the denominator polynomial, else False.

        Examples
        ========

        >>> from sympy.abc import s, p, a, b
        >>> from sympy.physics.control.lti import TransferFunction
        >>> tf1 = TransferFunction(a*p**2 + b*s, s - p, s)
        >>> tf1.is_biproper
        True
        >>> tf2 = TransferFunction(p**2, p + a, p)
        >>> tf2.is_biproper
        False

        """
        return degree(self.num, self.var) == degree(self.den, self.var)

    def to_expr(self):
        """
        Converts a ``TransferFunction`` object to SymPy Expr.

        Examples
        ========

        >>> from sympy.abc import s, p, a, b
        >>> from sympy.physics.control.lti import TransferFunction
        >>> from sympy import Expr
        >>> tf1 = TransferFunction(s, a*s**2 + 1, s)
        >>> tf1.to_expr()
        s/(a*s**2 + 1)
        >>> isinstance(_, Expr)
        True
        >>> tf2 = TransferFunction(1, (p + 3*b)*(b - p), p)
        >>> tf2.to_expr()
        1/((b - p)*(3*b + p))
        >>> tf3 = TransferFunction((s - 2)*(s - 3), (s - 1)*(s - 2)*(s - 3), s)
        >>> tf3.to_expr()
        ((s - 3)*(s - 2))/(((s - 3)*(s - 2)*(s - 1)))

        """

        if self.num != 1:
            return Mul(self.num, Pow(self.den, -1, evaluate=False), evaluate=False)
        else:
            return Pow(self.den, -1, evaluate=False)


def _flatten_args(args, _cls):
    temp_args = []
    for arg in args:
        if isinstance(arg, _cls):
            temp_args.extend(arg.args)
        else:
            temp_args.append(arg)
    return tuple(temp_args)


def _dummify_args(_arg, var):
    dummy_dict = {}
    dummy_arg_list = []

    for arg in _arg:
        _s = Dummy()
        dummy_dict[_s] = var
        dummy_arg = arg.subs({var: _s})
        dummy_arg_list.append(dummy_arg)

    return dummy_arg_list, dummy_dict


class Series(SISOLinearTimeInvariant):
    r"""
    A class for representing a series configuration of SISO systems.

    Parameters
    ==========

    args : SISOLinearTimeInvariant
        SISO systems in a series configuration.
    evaluate : Boolean, Keyword
        When passed ``True``, returns the equivalent
        ``Series(*args).doit()``. Set to ``False`` by default.

    Raises
    ======

    ValueError
        When no argument is passed.

        ``var`` attribute is not same for every system.
    TypeError
        Any of the passed ``*args`` has unsupported type

        A combination of SISO and MIMO systems is
        passed. There should be homogeneity in the
        type of systems passed, SISO in this case.

    Examples
    ========

    >>> from sympy.abc import s, p, a, b
    >>> from sympy.physics.control.lti import TransferFunction, Series, Parallel
    >>> tf1 = TransferFunction(a*p**2 + b*s, s - p, s)
    >>> tf2 = TransferFunction(s**3 - 2, s**4 + 5*s + 6, s)
    >>> tf3 = TransferFunction(p**2, p + s, s)
    >>> S1 = Series(tf1, tf2)
    >>> S1
    Series(TransferFunction(a*p**2 + b*s, -p + s, s), TransferFunction(s**3 - 2, s**4 + 5*s + 6, s))
    >>> S1.var
    s
    >>> S2 = Series(tf2, Parallel(tf3, -tf1))
    >>> S2
    Series(TransferFunction(s**3 - 2, s**4 + 5*s + 6, s), Parallel(TransferFunction(p**2, p + s, s), TransferFunction(-a*p**2 - b*s, -p + s, s)))
    >>> S2.var
    s
    >>> S3 = Series(Parallel(tf1, tf2), Parallel(tf2, tf3))
    >>> S3
    Series(Parallel(TransferFunction(a*p**2 + b*s, -p + s, s), TransferFunction(s**3 - 2, s**4 + 5*s + 6, s)), Parallel(TransferFunction(s**3 - 2, s**4 + 5*s + 6, s), TransferFunction(p**2, p + s, s)))
    >>> S3.var
    s

    You can get the resultant transfer function by using ``.doit()`` method:

    >>> S3 = Series(tf1, tf2, -tf3)
    >>> S3.doit()
    TransferFunction(-p**2*(s**3 - 2)*(a*p**2 + b*s), (-p + s)*(p + s)*(s**4 + 5*s + 6), s)
    >>> S4 = Series(tf2, Parallel(tf1, -tf3))
    >>> S4.doit()
    TransferFunction((s**3 - 2)*(-p**2*(-p + s) + (p + s)*(a*p**2 + b*s)), (-p + s)*(p + s)*(s**4 + 5*s + 6), s)

    Notes
    =====

    All the transfer functions should use the same complex variable
    ``var`` of the Laplace transform.

    See Also
    ========

    MIMOSeries, Parallel, TransferFunction, Feedback

    """
    def __new__(cls, *args, evaluate=False):

        args = _flatten_args(args, Series)
        cls._check_args(args)
        obj = super().__new__(cls, *args)

        return obj.doit() if evaluate else obj

    @property
    def var(self):
        """
        Returns the complex variable used by all the transfer functions.

        Examples
        ========

        >>> from sympy.abc import p
        >>> from sympy.physics.control.lti import TransferFunction, Series, Parallel
        >>> G1 = TransferFunction(p**2 + 2*p + 4, p - 6, p)
        >>> G2 = TransferFunction(p, 4 - p, p)
        >>> G3 = TransferFunction(0, p**4 - 1, p)
        >>> Series(G1, G2).var
        p
        >>> Series(-G3, Parallel(G1, G2)).var
        p

        """
        return self.args[0].var

    def doit(self, **kwargs):
        """
        Returns the resultant transfer function obtained after evaluating
        the transfer functions in series configuration.

        Examples
        ========

        >>> from sympy.abc import s, p, a, b
        >>> from sympy.physics.control.lti import TransferFunction, Series
        >>> tf1 = TransferFunction(a*p**2 + b*s, s - p, s)
        >>> tf2 = TransferFunction(s**3 - 2, s**4 + 5*s + 6, s)
        >>> Series(tf2, tf1).doit()
        TransferFunction((s**3 - 2)*(a*p**2 + b*s), (-p + s)*(s**4 + 5*s + 6), s)
        >>> Series(-tf1, -tf2).doit()
        TransferFunction((2 - s**3)*(-a*p**2 - b*s), (-p + s)*(s**4 + 5*s + 6), s)

        """

        _num_arg = (arg.doit().num for arg in self.args)
        _den_arg = (arg.doit().den for arg in self.args)
        res_num = Mul(*_num_arg, evaluate=True)
        res_den = Mul(*_den_arg, evaluate=True)
        return TransferFunction(res_num, res_den, self.var)

    def _eval_rewrite_as_TransferFunction(self, *args, **kwargs):
        return self.doit()

    @_check_other_SISO
    def __add__(self, other):

        if isinstance(other, Parallel):
            arg_list = list(other.args)
            return Parallel(self, *arg_list)

        return Parallel(self, other)

    __radd__ = __add__

    @_check_other_SISO
    def __sub__(self, other):
        return self + (-other)

    def __rsub__(self, other):
        return -self + other

    @_check_other_SISO
    def __mul__(self, other):

        arg_list = list(self.args)
        return Series(*arg_list, other)

    def __truediv__(self, other):
        if (isinstance(other, Parallel) and len(other.args) == 2
            and isinstance(other.args[0], TransferFunction) and isinstance(other.args[1], Series)):

            if not self.var == other.var:
                raise ValueError("All the transfer functions should use the same complex variable "
                    "of the Laplace transform.")
            self_arg_list = set(list(self.args))
            other_arg_list = set(list(other.args[1].args))
            res = list(self_arg_list ^ other_arg_list)
            if len(res) == 0:
                return Feedback(self, other.args[0])
            elif len(res) == 1:
                return Feedback(self, *res)
            else:
                return Feedback(self, Series(*res))
        else:
            raise ValueError("This transfer function expression is invalid.")

    def __neg__(self):
        return Series(TransferFunction(-1, 1, self.var), self)

    def to_expr(self):
        """Returns the equivalent ``Expr`` object."""
        return Mul(*(arg.to_expr() for arg in self.args), evaluate=False)

    @property
    def is_proper(self):
        """
        Returns True if degree of the numerator polynomial of the resultant transfer
        function is less than or equal to degree of the denominator polynomial of
        the same, else False.

        Examples
        ========

        >>> from sympy.abc import s, p, a, b
        >>> from sympy.physics.control.lti import TransferFunction, Series
        >>> tf1 = TransferFunction(b*s**2 + p**2 - a*p + s, b - p**2, s)
        >>> tf2 = TransferFunction(p**2 - 4*p, p**3 + 3*s + 2, s)
        >>> tf3 = TransferFunction(s, s**2 + s + 1, s)
        >>> S1 = Series(-tf2, tf1)
        >>> S1.is_proper
        False
        >>> S2 = Series(tf1, tf2, tf3)
        >>> S2.is_proper
        True

        """
        return self.doit().is_proper

    @property
    def is_strictly_proper(self):
        """
        Returns True if degree of the numerator polynomial of the resultant transfer
        function is strictly less than degree of the denominator polynomial of
        the same, else False.

        Examples
        ========

        >>> from sympy.abc import s, p, a, b
        >>> from sympy.physics.control.lti import TransferFunction, Series
        >>> tf1 = TransferFunction(a*p**2 + b*s, s - p, s)
        >>> tf2 = TransferFunction(s**3 - 2, s**2 + 5*s + 6, s)
        >>> tf3 = TransferFunction(1, s**2 + s + 1, s)
        >>> S1 = Series(tf1, tf2)
        >>> S1.is_strictly_proper
        False
        >>> S2 = Series(tf1, tf2, tf3)
        >>> S2.is_strictly_proper
        True

        """
        return self.doit().is_strictly_proper

    @property
    def is_biproper(self):
        r"""
        Returns True if degree of the numerator polynomial of the resultant transfer
        function is equal to degree of the denominator polynomial of
        the same, else False.

        Examples
        ========

        >>> from sympy.abc import s, p, a, b
        >>> from sympy.physics.control.lti import TransferFunction, Series
        >>> tf1 = TransferFunction(a*p**2 + b*s, s - p, s)
        >>> tf2 = TransferFunction(p, s**2, s)
        >>> tf3 = TransferFunction(s**2, 1, s)
        >>> S1 = Series(tf1, -tf2)
        >>> S1.is_biproper
        False
        >>> S2 = Series(tf2, tf3)
        >>> S2.is_biproper
        True

        """
        return self.doit().is_biproper


def _mat_mul_compatible(*args):
    """To check whether shapes are compatible for matrix mul."""
    return all(args[i].num_outputs == args[i+1].num_inputs for i in range(len(args)-1))


class MIMOSeries(MIMOLinearTimeInvariant):
    r"""
    A class for representing a series configuration of MIMO systems.

    Parameters
    ==========

    args : MIMOLinearTimeInvariant
        MIMO systems in a series configuration.
    evaluate : Boolean, Keyword
        When passed ``True``, returns the equivalent
        ``MIMOSeries(*args).doit()``. Set to ``False`` by default.

    Raises
    ======

    ValueError
        When no argument is passed.

        ``var`` attribute is not same for every system.

        ``num_outputs`` of the MIMO system is not equal to the
        ``num_inputs`` of its adjacent MIMO system. (Matrix
        multiplication constraint, basically)
    TypeError
        Any of the passed ``*args`` has unsupported type

        A combination of SISO and MIMO systems is
        passed. There should be homogeneity in the
        type of systems passed, MIMO in this case.

    Examples
    ========

    >>> from sympy.abc import s
    >>> from sympy.physics.control.lti import MIMOSeries, TransferFunctionMatrix
    >>> from sympy import Matrix, pprint
    >>> mat_a = Matrix([[5*s], [5]])  # 2 Outputs 1 Input
    >>> mat_b = Matrix([[5, 1/(6*s**2)]])  # 1 Output 2 Inputs
    >>> mat_c = Matrix([[1, s], [5/s, 1]])  # 2 Outputs 2 Inputs
    >>> tfm_a = TransferFunctionMatrix.from_Matrix(mat_a, s)
    >>> tfm_b = TransferFunctionMatrix.from_Matrix(mat_b, s)
    >>> tfm_c = TransferFunctionMatrix.from_Matrix(mat_c, s)
    >>> MIMOSeries(tfm_c, tfm_b, tfm_a)
    MIMOSeries(TransferFunctionMatrix(((TransferFunction(1, 1, s), TransferFunction(s, 1, s)), (TransferFunction(5, s, s), TransferFunction(1, 1, s)))), TransferFunctionMatrix(((TransferFunction(5, 1, s), TransferFunction(1, 6*s**2, s)),)), TransferFunctionMatrix(((TransferFunction(5*s, 1, s),), (TransferFunction(5, 1, s),))))
    >>> pprint(_, use_unicode=False)  #  For Better Visualization
    [5*s]                 [1  s]
    [---]    [5   1  ]    [-  -]
    [ 1 ]    [-  ----]    [1  1]
    [   ]   *[1     2]   *[    ]
    [ 5 ]    [   6*s ]{t} [5  1]
    [ - ]                 [-  -]
    [ 1 ]{t}              [s  1]{t}
    >>> MIMOSeries(tfm_c, tfm_b, tfm_a).doit()
    TransferFunctionMatrix(((TransferFunction(150*s**4 + 25*s, 6*s**3, s), TransferFunction(150*s**4 + 5*s, 6*s**2, s)), (TransferFunction(150*s**3 + 25, 6*s**3, s), TransferFunction(150*s**3 + 5, 6*s**2, s))))
    >>> pprint(_, use_unicode=False)  # (2 Inputs -A-> 2 Outputs) -> (2 Inputs -B-> 1 Output) -> (1 Input -C-> 2 Outputs) is equivalent to (2 Inputs -Series Equivalent-> 2 Outputs).
    [     4              4      ]
    [150*s  + 25*s  150*s  + 5*s]
    [-------------  ------------]
    [        3             2    ]
    [     6*s           6*s     ]
    [                           ]
    [      3              3     ]
    [ 150*s  + 25    150*s  + 5 ]
    [ -----------    ---------- ]
    [        3             2    ]
    [     6*s           6*s     ]{t}

    Notes
    =====

    All the transfer function matrices should use the same complex variable ``var`` of the Laplace transform.

    ``MIMOSeries(A, B)`` is not equivalent to ``A*B``. It is always in the reverse order, that is ``B*A``.

    See Also
    ========

    Series, MIMOParallel

    """
    def __new__(cls, *args, evaluate=False):

        cls._check_args(args)

        if _mat_mul_compatible(*args):
            obj = super().__new__(cls, *args)

        else:
            raise ValueError("Number of input signals do not match the number"
                " of output signals of adjacent systems for some args.")

        return obj.doit() if evaluate else obj

    @property
    def var(self):
        """
        Returns the complex variable used by all the transfer functions.

        Examples
        ========

        >>> from sympy.abc import p
        >>> from sympy.physics.control.lti import TransferFunction, MIMOSeries, TransferFunctionMatrix
        >>> G1 = TransferFunction(p**2 + 2*p + 4, p - 6, p)
        >>> G2 = TransferFunction(p, 4 - p, p)
        >>> G3 = TransferFunction(0, p**4 - 1, p)
        >>> tfm_1 = TransferFunctionMatrix([[G1, G2, G3]])
        >>> tfm_2 = TransferFunctionMatrix([[G1], [G2], [G3]])
        >>> MIMOSeries(tfm_2, tfm_1).var
        p

        """
        return self.args[0].var

    @property
    def num_inputs(self):
        """Returns the number of input signals of the series system."""
        return self.args[0].num_inputs

    @property
    def num_outputs(self):
        """Returns the number of output signals of the series system."""
        return self.args[-1].num_outputs

    @property
    def shape(self):
        """Returns the shape of the equivalent MIMO system."""
        return self.num_outputs, self.num_inputs

    def doit(self, cancel=False, **kwargs):
        """
        Returns the resultant transfer function matrix obtained after evaluating
        the MIMO systems arranged in a series configuration.

        Examples
        ========

        >>> from sympy.abc import s, p, a, b
        >>> from sympy.physics.control.lti import TransferFunction, MIMOSeries, TransferFunctionMatrix
        >>> tf1 = TransferFunction(a*p**2 + b*s, s - p, s)
        >>> tf2 = TransferFunction(s**3 - 2, s**4 + 5*s + 6, s)
        >>> tfm1 = TransferFunctionMatrix([[tf1, tf2], [tf2, tf2]])
        >>> tfm2 = TransferFunctionMatrix([[tf2, tf1], [tf1, tf1]])
        >>> MIMOSeries(tfm2, tfm1).doit()
        TransferFunctionMatrix(((TransferFunction(2*(-p + s)*(s**3 - 2)*(a*p**2 + b*s)*(s**4 + 5*s + 6), (-p + s)**2*(s**4 + 5*s + 6)**2, s), TransferFunction((-p + s)**2*(s**3 - 2)*(a*p**2 + b*s) + (-p + s)*(a*p**2 + b*s)**2*(s**4 + 5*s + 6), (-p + s)**3*(s**4 + 5*s + 6), s)), (TransferFunction((-p + s)*(s**3 - 2)**2*(s**4 + 5*s + 6) + (s**3 - 2)*(a*p**2 + b*s)*(s**4 + 5*s + 6)**2, (-p + s)*(s**4 + 5*s + 6)**3, s), TransferFunction(2*(s**3 - 2)*(a*p**2 + b*s), (-p + s)*(s**4 + 5*s + 6), s))))

        """
        _arg = (arg.doit()._expr_mat for arg in reversed(self.args))

        if cancel:
            res = MatMul(*_arg, evaluate=True)
            return TransferFunctionMatrix.from_Matrix(res, self.var)

        _dummy_args, _dummy_dict = _dummify_args(_arg, self.var)
        res = MatMul(*_dummy_args, evaluate=True)
        temp_tfm = TransferFunctionMatrix.from_Matrix(res, self.var)
        return temp_tfm.subs(_dummy_dict)

    def _eval_rewrite_as_TransferFunctionMatrix(self, *args, **kwargs):
        return self.doit()

    @_check_other_MIMO
    def __add__(self, other):

        if isinstance(other, MIMOParallel):
            arg_list = list(other.args)
            return MIMOParallel(self, *arg_list)

        return MIMOParallel(self, other)

    __radd__ = __add__

    @_check_other_MIMO
    def __sub__(self, other):
        return self + (-other)

    def __rsub__(self, other):
        return -self + other

    @_check_other_MIMO
    def __mul__(self, other):

        if isinstance(other, MIMOSeries):
            self_arg_list = list(self.args)
            other_arg_list = list(other.args)
            return MIMOSeries(*other_arg_list, *self_arg_list)  # A*B = MIMOSeries(B, A)

        arg_list = list(self.args)
        return MIMOSeries(other, *arg_list)

    def __neg__(self):
        arg_list = list(self.args)
        arg_list[0] = -arg_list[0]
        return MIMOSeries(*arg_list)


class Parallel(SISOLinearTimeInvariant):
    r"""
    A class for representing a parallel configuration of SISO systems.

    Parameters
    ==========

    args : SISOLinearTimeInvariant
        SISO systems in a parallel arrangement.
    evaluate : Boolean, Keyword
        When passed ``True``, returns the equivalent
        ``Parallel(*args).doit()``. Set to ``False`` by default.

    Raises
    ======

    ValueError
        When no argument is passed.

        ``var`` attribute is not same for every system.
    TypeError
        Any of the passed ``*args`` has unsupported type

        A combination of SISO and MIMO systems is
        passed. There should be homogeneity in the
        type of systems passed.

    Examples
    ========

    >>> from sympy.abc import s, p, a, b
    >>> from sympy.physics.control.lti import TransferFunction, Parallel, Series
    >>> tf1 = TransferFunction(a*p**2 + b*s, s - p, s)
    >>> tf2 = TransferFunction(s**3 - 2, s**4 + 5*s + 6, s)
    >>> tf3 = TransferFunction(p**2, p + s, s)
    >>> P1 = Parallel(tf1, tf2)
    >>> P1
    Parallel(TransferFunction(a*p**2 + b*s, -p + s, s), TransferFunction(s**3 - 2, s**4 + 5*s + 6, s))
    >>> P1.var
    s
    >>> P2 = Parallel(tf2, Series(tf3, -tf1))
    >>> P2
    Parallel(TransferFunction(s**3 - 2, s**4 + 5*s + 6, s), Series(TransferFunction(p**2, p + s, s), TransferFunction(-a*p**2 - b*s, -p + s, s)))
    >>> P2.var
    s
    >>> P3 = Parallel(Series(tf1, tf2), Series(tf2, tf3))
    >>> P3
    Parallel(Series(TransferFunction(a*p**2 + b*s, -p + s, s), TransferFunction(s**3 - 2, s**4 + 5*s + 6, s)), Series(TransferFunction(s**3 - 2, s**4 + 5*s + 6, s), TransferFunction(p**2, p + s, s)))
    >>> P3.var
    s

    You can get the resultant transfer function by using ``.doit()`` method:

    >>> Parallel(tf1, tf2, -tf3).doit()
    TransferFunction(-p**2*(-p + s)*(s**4 + 5*s + 6) + (-p + s)*(p + s)*(s**3 - 2) + (p + s)*(a*p**2 + b*s)*(s**4 + 5*s + 6), (-p + s)*(p + s)*(s**4 + 5*s + 6), s)
    >>> Parallel(tf2, Series(tf1, -tf3)).doit()
    TransferFunction(-p**2*(a*p**2 + b*s)*(s**4 + 5*s + 6) + (-p + s)*(p + s)*(s**3 - 2), (-p + s)*(p + s)*(s**4 + 5*s + 6), s)

    Notes
    =====

    All the transfer functions should use the same complex variable
    ``var`` of the Laplace transform.

    See Also
    ========

    Series, TransferFunction, Feedback

    """
    def __new__(cls, *args, evaluate=False):

        args = _flatten_args(args, Parallel)
        cls._check_args(args)
        obj = super().__new__(cls, *args)

        return obj.doit() if evaluate else obj

    @property
    def var(self):
        """
        Returns the complex variable used by all the transfer functions.

        Examples
        ========

        >>> from sympy.abc import p
        >>> from sympy.physics.control.lti import TransferFunction, Parallel, Series
        >>> G1 = TransferFunction(p**2 + 2*p + 4, p - 6, p)
        >>> G2 = TransferFunction(p, 4 - p, p)
        >>> G3 = TransferFunction(0, p**4 - 1, p)
        >>> Parallel(G1, G2).var
        p
        >>> Parallel(-G3, Series(G1, G2)).var
        p

        """
        return self.args[0].var

    def doit(self, **kwargs):
        """
        Returns the resultant transfer function obtained after evaluating
        the transfer functions in parallel configuration.

        Examples
        ========

        >>> from sympy.abc import s, p, a, b
        >>> from sympy.physics.control.lti import TransferFunction, Parallel
        >>> tf1 = TransferFunction(a*p**2 + b*s, s - p, s)
        >>> tf2 = TransferFunction(s**3 - 2, s**4 + 5*s + 6, s)
        >>> Parallel(tf2, tf1).doit()
        TransferFunction((-p + s)*(s**3 - 2) + (a*p**2 + b*s)*(s**4 + 5*s + 6), (-p + s)*(s**4 + 5*s + 6), s)
        >>> Parallel(-tf1, -tf2).doit()
        TransferFunction((2 - s**3)*(-p + s) + (-a*p**2 - b*s)*(s**4 + 5*s + 6), (-p + s)*(s**4 + 5*s + 6), s)

        """

        _arg = (arg.doit().to_expr() for arg in self.args)
        res = Add(*_arg).as_numer_denom()
        return TransferFunction(*res, self.var)

    def _eval_rewrite_as_TransferFunction(self, *args, **kwargs):
        return self.doit()

    @_check_other_SISO
    def __add__(self, other):

        self_arg_list = list(self.args)
        return Parallel(*self_arg_list, other)

    __radd__ = __add__

    @_check_other_SISO
    def __sub__(self, other):
        return self + (-other)

    def __rsub__(self, other):
        return -self + other

    @_check_other_SISO
    def __mul__(self, other):

        if isinstance(other, Series):
            arg_list = list(other.args)
            return Series(self, *arg_list)

        return Series(self, other)

    def __neg__(self):
        return Series(TransferFunction(-1, 1, self.var), self)

    def to_expr(self):
        """Returns the equivalent ``Expr`` object."""
        return Add(*(arg.to_expr() for arg in self.args), evaluate=False)

    @property
    def is_proper(self):
        """
        Returns True if degree of the numerator polynomial of the resultant transfer
        function is less than or equal to degree of the denominator polynomial of
        the same, else False.

        Examples
        ========

        >>> from sympy.abc import s, p, a, b
        >>> from sympy.physics.control.lti import TransferFunction, Parallel
        >>> tf1 = TransferFunction(b*s**2 + p**2 - a*p + s, b - p**2, s)
        >>> tf2 = TransferFunction(p**2 - 4*p, p**3 + 3*s + 2, s)
        >>> tf3 = TransferFunction(s, s**2 + s + 1, s)
        >>> P1 = Parallel(-tf2, tf1)
        >>> P1.is_proper
        False
        >>> P2 = Parallel(tf2, tf3)
        >>> P2.is_proper
        True

        """
        return self.doit().is_proper

    @property
    def is_strictly_proper(self):
        """
        Returns True if degree of the numerator polynomial of the resultant transfer
        function is strictly less than degree of the denominator polynomial of
        the same, else False.

        Examples
        ========

        >>> from sympy.abc import s, p, a, b
        >>> from sympy.physics.control.lti import TransferFunction, Parallel
        >>> tf1 = TransferFunction(a*p**2 + b*s, s - p, s)
        >>> tf2 = TransferFunction(s**3 - 2, s**4 + 5*s + 6, s)
        >>> tf3 = TransferFunction(s, s**2 + s + 1, s)
        >>> P1 = Parallel(tf1, tf2)
        >>> P1.is_strictly_proper
        False
        >>> P2 = Parallel(tf2, tf3)
        >>> P2.is_strictly_proper
        True

        """
        return self.doit().is_strictly_proper

    @property
    def is_biproper(self):
        """
        Returns True if degree of the numerator polynomial of the resultant transfer
        function is equal to degree of the denominator polynomial of
        the same, else False.

        Examples
        ========

        >>> from sympy.abc import s, p, a, b
        >>> from sympy.physics.control.lti import TransferFunction, Parallel
        >>> tf1 = TransferFunction(a*p**2 + b*s, s - p, s)
        >>> tf2 = TransferFunction(p**2, p + s, s)
        >>> tf3 = TransferFunction(s, s**2 + s + 1, s)
        >>> P1 = Parallel(tf1, -tf2)
        >>> P1.is_biproper
        True
        >>> P2 = Parallel(tf2, tf3)
        >>> P2.is_biproper
        False

        """
        return self.doit().is_biproper


class MIMOParallel(MIMOLinearTimeInvariant):
    r"""
    A class for representing a parallel configuration of MIMO systems.

    Parameters
    ==========

    args : MIMOLinearTimeInvariant
        MIMO Systems in a parallel arrangement.
    evaluate : Boolean, Keyword
        When passed ``True``, returns the equivalent
        ``MIMOParallel(*args).doit()``. Set to ``False`` by default.

    Raises
    ======

    ValueError
        When no argument is passed.

        ``var`` attribute is not same for every system.

        All MIMO systems passed don't have same shape.
    TypeError
        Any of the passed ``*args`` has unsupported type

        A combination of SISO and MIMO systems is
        passed. There should be homogeneity in the
        type of systems passed, MIMO in this case.

    Examples
    ========

    >>> from sympy.abc import s
    >>> from sympy.physics.control.lti import TransferFunctionMatrix, MIMOParallel
    >>> from sympy import Matrix, pprint
    >>> expr_1 = 1/s
    >>> expr_2 = s/(s**2-1)
    >>> expr_3 = (2 + s)/(s**2 - 1)
    >>> expr_4 = 5
    >>> tfm_a = TransferFunctionMatrix.from_Matrix(Matrix([[expr_1, expr_2], [expr_3, expr_4]]), s)
    >>> tfm_b = TransferFunctionMatrix.from_Matrix(Matrix([[expr_2, expr_1], [expr_4, expr_3]]), s)
    >>> tfm_c = TransferFunctionMatrix.from_Matrix(Matrix([[expr_3, expr_4], [expr_1, expr_2]]), s)
    >>> MIMOParallel(tfm_a, tfm_b, tfm_c)
    MIMOParallel(TransferFunctionMatrix(((TransferFunction(1, s, s), TransferFunction(s, s**2 - 1, s)), (TransferFunction(s + 2, s**2 - 1, s), TransferFunction(5, 1, s)))), TransferFunctionMatrix(((TransferFunction(s, s**2 - 1, s), TransferFunction(1, s, s)), (TransferFunction(5, 1, s), TransferFunction(s + 2, s**2 - 1, s)))), TransferFunctionMatrix(((TransferFunction(s + 2, s**2 - 1, s), TransferFunction(5, 1, s)), (TransferFunction(1, s, s), TransferFunction(s, s**2 - 1, s)))))
    >>> pprint(_, use_unicode=False)  #  For Better Visualization
    [  1       s   ]      [  s       1   ]      [s + 2     5   ]
    [  -     ------]      [------    -   ]      [------    -   ]
    [  s      2    ]      [ 2        s   ]      [ 2        1   ]
    [        s  - 1]      [s  - 1        ]      [s  - 1        ]
    [              ]    + [              ]    + [              ]
    [s + 2     5   ]      [  5     s + 2 ]      [  1       s   ]
    [------    -   ]      [  -     ------]      [  -     ------]
    [ 2        1   ]      [  1      2    ]      [  s      2    ]
    [s  - 1        ]{t}   [        s  - 1]{t}   [        s  - 1]{t}
    >>> MIMOParallel(tfm_a, tfm_b, tfm_c).doit()
    TransferFunctionMatrix(((TransferFunction(s**2 + s*(2*s + 2) - 1, s*(s**2 - 1), s), TransferFunction(2*s**2 + 5*s*(s**2 - 1) - 1, s*(s**2 - 1), s)), (TransferFunction(s**2 + s*(s + 2) + 5*s*(s**2 - 1) - 1, s*(s**2 - 1), s), TransferFunction(5*s**2 + 2*s - 3, s**2 - 1, s))))
    >>> pprint(_, use_unicode=False)
    [       2                              2       / 2    \    ]
    [      s  + s*(2*s + 2) - 1         2*s  + 5*s*\s  - 1/ - 1]
    [      --------------------         -----------------------]
    [             / 2    \                       / 2    \      ]
    [           s*\s  - 1/                     s*\s  - 1/      ]
    [                                                          ]
    [ 2                   / 2    \             2               ]
    [s  + s*(s + 2) + 5*s*\s  - 1/ - 1      5*s  + 2*s - 3     ]
    [---------------------------------      --------------     ]
    [              / 2    \                      2             ]
    [            s*\s  - 1/                     s  - 1         ]{t}

    Notes
    =====

    All the transfer function matrices should use the same complex variable
    ``var`` of the Laplace transform.

    See Also
    ========

    Parallel, MIMOSeries

    """
    def __new__(cls, *args, evaluate=False):

        args = _flatten_args(args, MIMOParallel)

        cls._check_args(args)

        if any(arg.shape != args[0].shape for arg in args):
             raise TypeError("Shape of all the args is not equal.")

        obj = super().__new__(cls, *args)

        return obj.doit() if evaluate else obj

    @property
    def var(self):
        """
        Returns the complex variable used by all the systems.

        Examples
        ========

        >>> from sympy.abc import p
        >>> from sympy.physics.control.lti import TransferFunction, TransferFunctionMatrix, MIMOParallel
        >>> G1 = TransferFunction(p**2 + 2*p + 4, p - 6, p)
        >>> G2 = TransferFunction(p, 4 - p, p)
        >>> G3 = TransferFunction(0, p**4 - 1, p)
        >>> G4 = TransferFunction(p**2, p**2 - 1, p)
        >>> tfm_a = TransferFunctionMatrix([[G1, G2], [G3, G4]])
        >>> tfm_b = TransferFunctionMatrix([[G2, G1], [G4, G3]])
        >>> MIMOParallel(tfm_a, tfm_b).var
        p

        """
        return self.args[0].var

    @property
    def num_inputs(self):
        """Returns the number of input signals of the parallel system."""
        return self.args[0].num_inputs

    @property
    def num_outputs(self):
        """Returns the number of output signals of the parallel system."""
        return self.args[0].num_outputs

    @property
    def shape(self):
        """Returns the shape of the equivalent MIMO system."""
        return self.num_outputs, self.num_inputs

    def doit(self, **kwargs):
        """
        Returns the resultant transfer function matrix obtained after evaluating
        the MIMO systems arranged in a parallel configuration.

        Examples
        ========

        >>> from sympy.abc import s, p, a, b
        >>> from sympy.physics.control.lti import TransferFunction, MIMOParallel, TransferFunctionMatrix
        >>> tf1 = TransferFunction(a*p**2 + b*s, s - p, s)
        >>> tf2 = TransferFunction(s**3 - 2, s**4 + 5*s + 6, s)
        >>> tfm_1 = TransferFunctionMatrix([[tf1, tf2], [tf2, tf1]])
        >>> tfm_2 = TransferFunctionMatrix([[tf2, tf1], [tf1, tf2]])
        >>> MIMOParallel(tfm_1, tfm_2).doit()
        TransferFunctionMatrix(((TransferFunction((-p + s)*(s**3 - 2) + (a*p**2 + b*s)*(s**4 + 5*s + 6), (-p + s)*(s**4 + 5*s + 6), s), TransferFunction((-p + s)*(s**3 - 2) + (a*p**2 + b*s)*(s**4 + 5*s + 6), (-p + s)*(s**4 + 5*s + 6), s)), (TransferFunction((-p + s)*(s**3 - 2) + (a*p**2 + b*s)*(s**4 + 5*s + 6), (-p + s)*(s**4 + 5*s + 6), s), TransferFunction((-p + s)*(s**3 - 2) + (a*p**2 + b*s)*(s**4 + 5*s + 6), (-p + s)*(s**4 + 5*s + 6), s))))

        """
        _arg = (arg.doit()._expr_mat for arg in self.args)
        res = MatAdd(*_arg, evaluate=True)
        return TransferFunctionMatrix.from_Matrix(res, self.var)

    def _eval_rewrite_as_TransferFunctionMatrix(self, *args, **kwargs):
        return self.doit()

    @_check_other_MIMO
    def __add__(self, other):

        self_arg_list = list(self.args)
        return MIMOParallel(*self_arg_list, other)

    __radd__ = __add__

    @_check_other_MIMO
    def __sub__(self, other):
        return self + (-other)

    def __rsub__(self, other):
        return -self + other

    @_check_other_MIMO
    def __mul__(self, other):

        if isinstance(other, MIMOSeries):
            arg_list = list(other.args)
            return MIMOSeries(*arg_list, self)

        return MIMOSeries(other, self)

    def __neg__(self):
        arg_list = [-arg for arg in list(self.args)]
        return MIMOParallel(*arg_list)


class Feedback(SISOLinearTimeInvariant):
    r"""
    A class for representing closed-loop feedback interconnection between two
    SISO input/output systems. The first argument, ``sys1``, is the
    primary plant of the closed-loop system or in simple words, the transfer
    function representing the system/process to be controlled. Most of the time, a controller system is also
    placed in series with the plant. This controller is known as the **plant controller** as it controls
<<<<<<< HEAD
    the plant by varying the input that goes into plant. The second argument, ``controller``,
    as the name suggests, controls the fed back signal to the ``plant``. It is the equivalent transfer
    function of the feedback controlling system which is generally a sensor system that constantly
    takes in the output signal produced and feeds it back to the primary plant (or a plant-controller
    if one is connected in series with the plant). Note that the feedback controller is not same as the
=======
    the plant by varying the input that goes into plant. The second argument, ``sys2``,
    as the name suggests, controls the fed back signal to the ``sys1``. It is the equivalent transfer
    function of the feedback controling system which is generally a sensor system that constantly
    takes in the output signal produced and feeds it back to the primary sys1 (or a plant-controller
    if one is connected in series with the sys1). Note that the feedback controller is not same as the
>>>>>>> d5f9c914
    plant controller.

    Generally, in control theory, we want the output signal to follow the input signal or in
    other words, the error signal (difference between the output signal and input signal) to
    be as small as possible. This is the key purpose of the **negative** feedback loop. The output
    signal produced by the feedback controller is subtracted from the reference (input) signal to produce
    the error signal ("difference" is taken and hence the name **Negative Feedback**). The error signal
    is fed back to the plant/plant-controller through the feedback loop and that in turn produces the
    optimal output. In some systems, we feed back the sum of output signals from the feedback
    controller and reference (input) signal to sys1. This type of feedback loop is known as the
    positive feedback loop ("sum" is taken and hence the name **Positive Feedback**).

<<<<<<< HEAD
    Both ``plant`` and ``controller`` can either be ``Series`` or
=======
    Both ``sys1`` and ``sys2`` can either be ``Series`` or
>>>>>>> d5f9c914
    ``TransferFunction`` objects.

    Parameters
    ==========

    sys1 : Series, TransferFunction
        The plant. Also commonly known as the open
        loop gain / open-loop tranfer function.
<<<<<<< HEAD
    controller : Series, TransferFunction, optional
        The feedback plant (often a feedback controller). Also
        commonly known as the feedback factor.
        If not specified explicitly, the controller is
        assumed to be unit (1) transfer function.
=======
    sys2 : Series, TransferFunction, optional
        The feedback path system (often a feedback controller).
    
        If not specified explicitly, the sys2 is
        assumed to be unit (1.0) transfer function.
>>>>>>> d5f9c914
    sign : int, optional
        The type of closed-loop feedback. Can either be ``1``
        (for positive feedback) or ``-1`` (for negative feedback).
        Default value is `-1`.

    Raises
    ======

    ValueError
<<<<<<< HEAD
        When ``plant`` and ``controller`` are not using the
        same complex variable of the Laplace transform.

        When a combination of ``plant`` and ``controller`` yields
        zero denominator.

    TypeError
        When either ``plant`` or ``controller`` is not a ``Series`` or a
=======
        When ``sys1`` and ``sys2`` are not using the
        same complex variable of the Laplace transform.

        When a combination of ``sys1`` and ``sys2`` yields
        zero denominator.

    TypeError
        When either ``sys1`` or ``sys2`` is not a ``Series`` or a
>>>>>>> d5f9c914
        ``TransferFunction`` object.

    Examples
    ========

    >>> from sympy.abc import s
    >>> from sympy.physics.control.lti import TransferFunction, Feedback
    >>> plant = TransferFunction(3*s**2 + 7*s - 3, s**2 - 4*s + 2, s)
    >>> controller = TransferFunction(5*s - 10, s + 7, s)
    >>> F1 = Feedback(plant, controller)
    >>> F1
    Feedback(TransferFunction(3*s**2 + 7*s - 3, s**2 - 4*s + 2, s), TransferFunction(5*s - 10, s + 7, s), -1)
    >>> F1.var
    s
    >>> F1.args
    (TransferFunction(3*s**2 + 7*s - 3, s**2 - 4*s + 2, s), TransferFunction(5*s - 10, s + 7, s), -1)

<<<<<<< HEAD
    You can get the primary and the feedback controller using ``.plant`` and ``.controller`` respectively.
=======
    You can get the primary and the feedback controller using ``.sys1`` and ``.sys2`` respectively.
>>>>>>> d5f9c914

    >>> F1.sys1
    TransferFunction(3*s**2 + 7*s - 3, s**2 - 4*s + 2, s)
<<<<<<< HEAD
    >>> F1.controller
=======
    >>> F1.sys2
>>>>>>> d5f9c914
    TransferFunction(5*s - 10, s + 7, s)

    You can get the resultant closed loop transfer function obtained by negative feedback
    interconnection using ``.doit()`` method.

    >>> F1.doit()
    TransferFunction((s + 7)*(s**2 - 4*s + 2)*(3*s**2 + 7*s - 3), ((s + 7)*(s**2 - 4*s + 2) + (5*s - 10)*(3*s**2 + 7*s - 3))*(s**2 - 4*s + 2), s)
    >>> G = TransferFunction(2*s**2 + 5*s + 1, s**2 + 2*s + 3, s)
    >>> C = TransferFunction(5*s + 10, s + 10, s)
    >>> F2 = Feedback(G*C, TransferFunction(1, 1, s))
    >>> F2.doit()
    TransferFunction((s + 10)*(5*s + 10)*(s**2 + 2*s + 3)*(2*s**2 + 5*s + 1), (s + 10)*((s + 10)*(s**2 + 2*s + 3) + (5*s + 10)*(2*s**2 + 5*s + 1))*(s**2 + 2*s + 3), s)

    To negate a ``Feedback`` object, the ``-`` operator can be prepended:

    >>> -F1
    Feedback(TransferFunction(-3*s**2 - 7*s + 3, s**2 - 4*s + 2, s), TransferFunction(10 - 5*s, s + 7, s), -1)
    >>> -F2
    Feedback(Series(TransferFunction(-1, 1, s), TransferFunction(2*s**2 + 5*s + 1, s**2 + 2*s + 3, s), TransferFunction(5*s + 10, s + 10, s)), TransferFunction(-1, 1, s), -1)

    See Also
    ========

    MIMOFeedback, Series, Parallel

    """
<<<<<<< HEAD
    def __new__(cls, plant, controller=None, sign=-1):
        if not controller:
            controller = TransferFunction(1, 1, plant.var)

        if not (isinstance(plant, (TransferFunction, Series))
            and isinstance(controller, (TransferFunction, Series))):
            raise TypeError("Unsupported type for `plant` or `controller` of Feedback.")
=======
    def __new__(cls, sys1, sys2=None, sign=-1):
        if not sys2:
            sys2 = TransferFunction(1, 1, sys1.var)

        if not (isinstance(sys1, (TransferFunction, Series))
            and isinstance(sys2, (TransferFunction, Series))):
            raise TypeError("Unsupported type for `sys1` or `sys2` of Feedback.")
>>>>>>> d5f9c914

        if sign not in [-1, 1]:
            raise ValueError("Unsupported type for feedback. `sign` arg should "
                "either be 1 (positive feedback loop) or -1 (negative feedback loop).")

<<<<<<< HEAD
        if Mul(plant.to_expr(), controller.to_expr()).simplify() == sign:
            raise ValueError("The equivalent system will have zero denominator.")

        if plant.var != controller.var:
            raise ValueError("Both `plant` and `controller` should be using the"
                " same complex variable.")

        obj = super().__new__(cls, plant, controller, _sympify(sign))
        obj._plant = plant
        obj._controller = controller
        obj._var = plant.var
=======
        if Mul(sys1.to_expr(), sys2.to_expr()) == sign:
            raise ValueError("The equivalent system will have zero denominator.")
        if sys1.var != sys2.var:
            raise ValueError("Both `sys1` and `sys2` should be using the"
                " same complex variable.")
        obj = super().__new__(cls, sys1, sys2, _sympify(sign))
        obj._sys1 = sys1
        obj._sys2 = sys2
        obj._var = sys1.var
>>>>>>> d5f9c914
        obj._sign = sign

        return obj

    @property
    def sys1(self):
        """
        Returns the feedforward system of the closed-loop feedback.

        Examples
        ========

        >>> from sympy.abc import s, p
        >>> from sympy.physics.control.lti import TransferFunction, Feedback
        >>> plant = TransferFunction(3*s**2 + 7*s - 3, s**2 - 4*s + 2, s)
        >>> controller = TransferFunction(5*s - 10, s + 7, s)
        >>> F1 = Feedback(plant, controller)
        >>> F1.sys1
        TransferFunction(3*s**2 + 7*s - 3, s**2 - 4*s + 2, s)
        >>> G = TransferFunction(2*s**2 + 5*s + 1, p**2 + 2*p + 3, p)
        >>> C = TransferFunction(5*p + 10, p + 10, p)
        >>> P = TransferFunction(1 - s, p + 2, p)
        >>> F2 = Feedback(TransferFunction(1, 1, p), G*C*P)
        >>> F2.sys1
        TransferFunction(1, 1, p)

        """
        return self._sys1

    @property
<<<<<<< HEAD
    def controller(self):
=======
    def sys2(self):
>>>>>>> d5f9c914
        """
        Returns the feedback controller of the closed-loop feedback.

        Examples
        ========

        >>> from sympy.abc import s, p
        >>> from sympy.physics.control.lti import TransferFunction, Feedback
        >>> plant = TransferFunction(3*s**2 + 7*s - 3, s**2 - 4*s + 2, s)
        >>> controller = TransferFunction(5*s - 10, s + 7, s)
        >>> F1 = Feedback(plant, controller)
<<<<<<< HEAD
        >>> F1.controller
=======
        >>> F1.sys2
>>>>>>> d5f9c914
        TransferFunction(5*s - 10, s + 7, s)
        >>> G = TransferFunction(2*s**2 + 5*s + 1, p**2 + 2*p + 3, p)
        >>> C = TransferFunction(5*p + 10, p + 10, p)
        >>> P = TransferFunction(1 - s, p + 2, p)
        >>> F2 = Feedback(TransferFunction(1, 1, p), G*C*P)
<<<<<<< HEAD
        >>> F2.controller
        Series(TransferFunction(2*s**2 + 5*s + 1, p**2 + 2*p + 3, p), TransferFunction(5*p + 10, p + 10, p), TransferFunction(1 - s, p + 2, p))

        """
        return self._controller
=======
        >>> F2.sys2
        Series(TransferFunction(2*s**2 + 5*s + 1, p**2 + 2*p + 3, p), TransferFunction(5*p + 10, p + 10, p), TransferFunction(1 - s, p + 2, p))

        """
        return self._sys2
>>>>>>> d5f9c914

    @property
    def var(self):
        """
        Returns the complex variable of the Laplace transform used by all
        the transfer functions involved in the closed-loop feedback.

        Examples
        ========

        >>> from sympy.abc import s, p
        >>> from sympy.physics.control.lti import TransferFunction, Feedback
        >>> plant = TransferFunction(3*s**2 + 7*s - 3, s**2 - 4*s + 2, s)
        >>> controller = TransferFunction(5*s - 10, s + 7, s)
        >>> F1 = Feedback(plant, controller)
        >>> F1.var
        s
        >>> G = TransferFunction(2*s**2 + 5*s + 1, p**2 + 2*p + 3, p)
        >>> C = TransferFunction(5*p + 10, p + 10, p)
        >>> P = TransferFunction(1 - s, p + 2, p)
        >>> F2 = Feedback(TransferFunction(1, 1, p), G*C*P)
        >>> F2.var
        p

        """
        return self._var

    @property
    def sign(self):
        """
        Returns the type of closed-loop MIMO Feedback. ``1``
        for Positive and ``-1`` for Negative.
        """
        return self._sign

    @property
    def sensitivity(self):
        """
        Returns the sensitivity function of the feedback loop.

        Sensitivity of a closed-loop system is the ratio
        of change in the open loop gain to the change in
        the closed loop gain.

        Examples
        ========

        >>> from sympy.abc import p
        >>> from sympy.physics.control.lti import TransferFunction, Feedback
        >>> C = TransferFunction(5*p + 10, p + 10, p)
        >>> P = TransferFunction(1 - p, p + 2, p)
        >>> F_1 = Feedback(P, C)
        >>> F_1.sensitivity
        1/((1 - p)*(5*p + 10)/((p + 2)*(p + 10)) + 1)

        """

<<<<<<< HEAD
        return 1/(1 - self.sign*self.plant.to_expr()*self.controller.to_expr())
=======
        return 1/(1 - self.sign*self.sys1.to_expr()*self.sys2.to_expr())
>>>>>>> d5f9c914

    def doit(self, cancel=False, expand=False, **kwargs):
        """
        Returns the resultant closed-loop transfer function obtained by the
        feedback interconnection.

        Examples
        ========

        >>> from sympy.abc import s
        >>> from sympy.physics.control.lti import TransferFunction, Feedback
        >>> plant = TransferFunction(3*s**2 + 7*s - 3, s**2 - 4*s + 2, s)
        >>> controller = TransferFunction(5*s - 10, s + 7, s)
        >>> F1 = Feedback(plant, controller)
        >>> F1.doit()
        TransferFunction((s + 7)*(s**2 - 4*s + 2)*(3*s**2 + 7*s - 3), ((s + 7)*(s**2 - 4*s + 2) + (5*s - 10)*(3*s**2 + 7*s - 3))*(s**2 - 4*s + 2), s)
        >>> G = TransferFunction(2*s**2 + 5*s + 1, s**2 + 2*s + 3, s)
        >>> F2 = Feedback(G, TransferFunction(1, 1, s))
        >>> F2.doit()
        TransferFunction((s**2 + 2*s + 3)*(2*s**2 + 5*s + 1), (s**2 + 2*s + 3)*(3*s**2 + 7*s + 4), s)

        Use kwarg ``expand=True`` to expand the closed-loop transfer function.
        Use ``cancel=True`` to cancel out the common terms in numerator and
        denominator.

        >>> F2.doit(cancel=True, expand=True)
        TransferFunction(2*s**2 + 5*s + 1, 3*s**2 + 7*s + 4, s)
        >>> F2.doit(expand=True)
        TransferFunction(2*s**4 + 9*s**3 + 17*s**2 + 17*s + 3, 3*s**4 + 13*s**3 + 27*s**2 + 29*s + 12, s)

        """
        arg_list = list(self.sys1.args) if isinstance(self.sys1, Series) else [self.sys1]
        # F_n and F_d are resultant TFs of num and den of Feedback.
        F_n, unit = self.sys1.doit(), TransferFunction(1, 1, self.sys1.var)
        if self.sign == -1:
<<<<<<< HEAD
            F_d = Parallel(unit, Series(self.controller, *arg_list)).doit()
        else:
            F_d = Parallel(unit, -Series(self.controller, *arg_list)).doit()
=======
            F_d = Parallel(unit, Series(self.sys2, *arg_list)).doit()
        else:
            F_d = Parallel(unit, -Series(self.sys2, *arg_list)).doit()
>>>>>>> d5f9c914

        _resultant_tf = TransferFunction(F_n.num * F_d.den, F_n.den * F_d.num, F_n.var)

        if cancel:
            _resultant_tf = _resultant_tf.simplify()

        if expand:
            _resultant_tf = _resultant_tf.expand()

        return _resultant_tf

    def _eval_rewrite_as_TransferFunction(self, num, den, sign, **kwargs):
        return self.doit()

    def __neg__(self):
<<<<<<< HEAD
        return Feedback(-self.plant, -self.controller, self.sign)
=======
        return Feedback(-self.sys1, -self.sys2, self.sign)
>>>>>>> d5f9c914


def _is_invertible(a, b, sign):
    """
<<<<<<< HEAD
    Checks whether a given pair of plant and controller
=======
    Checks whether a given pair of MIMO
>>>>>>> d5f9c914
    systems passed is invertible or not.
    """
    _mat = eye(a.num_outputs) - sign*(a.doit()._expr_mat)*(b.doit()._expr_mat)
    _det = _mat.det()

    return _det != 0


class MIMOFeedback(MIMOLinearTimeInvariant):
    r"""
    A class for representing closed-loop feedback interconnection between two
    MIMO input/output systems.

    Parameters
    ==========

<<<<<<< HEAD
    plant : MIMOSeries, TransferFunctionMatrix
        The primary plant.
    controller : MIMOSeries, TransferFunctionMatrix
        The feedback plant (often a feedback controller).
=======
    sys1 : MIMOSeries, TransferFunctionMatrix
        The MIMO system placed on the feedforward path.
    sys2 : MIMOSeries, TransferFunctionMatrix
        The feedback path system (often a feedback controller).
>>>>>>> d5f9c914
    sign : int, optional
        The type of closed-loop MIMO feedback. Can either be ``1``
        (for positive feedback) or ``-1`` (for negative feedback).
        Default value is `-1`.

    Raises
    ======

    ValueError
<<<<<<< HEAD
        When ``plant`` and ``controller`` are not using the
        same complex variable of the Laplace transform.

        Forward path model should have an equal number of inputs/outputs
        to the feedback path outputs/inputs.

        When product of ``plant`` and ``controller`` is not a square matrix.
=======
        When ``sys1`` and ``sys2`` are not using the
        same complex variable of the Laplace transform.

        When shapes of ``sys1`` and ``sys2`` are not the same.

        When either ``sys1`` or ``sys2`` is not a square matrix.
>>>>>>> d5f9c914

        When the equivalent closed-loop MIMO system is not invertible.

    TypeError
<<<<<<< HEAD
        When either ``plant`` or ``controller`` is not a ``MIMOSeries`` or a
=======
        When either ``sys1`` or ``sys2`` is not a ``MIMOSeries`` or a
>>>>>>> d5f9c914
        ``TransferFunctionMatrix`` object.

    Examples
    ========

    >>> from sympy import Matrix, pprint
    >>> from sympy.abc import s
    >>> from sympy.physics.control.lti import TransferFunctionMatrix, MIMOFeedback
    >>> plant_mat = Matrix([[1, 1/s], [0, 1]])
    >>> controller_mat = Matrix([[10, 0], [0, 10]])  # Constant Gain
    >>> plant = TransferFunctionMatrix.from_Matrix(plant_mat, s)
    >>> controller = TransferFunctionMatrix.from_Matrix(controller_mat, s)
    >>> feedback = MIMOFeedback(plant, controller)  # Negative Feedback (default)
    >>> pprint(feedback, use_unicode=False)
    /    [1  1]    [10  0 ]   \-1   [1  1]
    |    [-  -]    [--  - ]   |     [-  -]
    |    [1  s]    [1   1 ]   |     [1  s]
    |I + [    ]   *[      ]   |   * [    ]
    |    [0  1]    [0   10]   |     [0  1]
    |    [-  -]    [-   --]   |     [-  -]
    \    [1  1]{t} [1   1 ]{t}/     [1  1]{t}

    To get the equivalent closed-loop system matrix, use either ``doit`` or ``rewrite`` method.

    >>> pprint(feedback.doit(), use_unicode=False)
    [1     1  ]
    [--  -----]
    [11  121*s]
    [         ]
    [0    1   ]
    [-    --  ]
    [1    11  ]{t}

    To negate the ``MIMOFeedback`` object, use ``-`` operator.

    >>> neg_feedback = -feedback
    >>> pprint(neg_feedback.doit(), use_unicode=False)
    [-1    -1  ]
    [---  -----]
    [ 11  121*s]
    [          ]
    [ 0    -1  ]
    [ -    --- ]
    [ 1     11 ]{t}

    See Also
    ========

    Feedback, MIMOSeries, MIMOParallel

    """
<<<<<<< HEAD
    def __new__(cls, plant, controller, sign=-1):
        if not (isinstance(plant, (TransferFunctionMatrix, MIMOSeries))
            and isinstance(controller, (TransferFunctionMatrix, MIMOSeries))):
            raise TypeError("Unsupported type for `plant` or `controller` of MIMO Feedback.")

        if plant.num_inputs != controller.num_outputs or \
            plant.num_outputs != controller.num_inputs:
            raise ValueError("Product of `plant` and `controller` "
                "must yield a square matrix.")
=======
    def __new__(cls, sys1, sys2, sign=-1):
        if not (isinstance(sys1, (TransferFunctionMatrix, MIMOSeries))
            and isinstance(sys2, (TransferFunctionMatrix, MIMOSeries))):
            raise TypeError("Unsupported type for `sys1` or `sys2` of MIMO Feedback.")

        if not (sys1.num_inputs == sys1.num_inputs == sys2.num_inputs == \
                sys2.num_inputs):
            raise ValueError("`sys1` and `sys2` must be square matrices of"
                "the same shape.")
>>>>>>> d5f9c914

        if sign not in [-1, 1]:
            raise ValueError("Unsupported type for feedback. `sign` arg should "
                "either be 1 (positive feedback loop) or -1 (negative feedback loop).")

<<<<<<< HEAD
        if not _is_invertible(plant, controller, sign):
            raise ValueError("Non-Invertible system inputted.")

        if plant.var != controller.var:
            raise ValueError("Both `plant` and `controller` should be using the"
                " same complex variable.")

        obj = super().__new__(cls, plant, controller, _sympify(sign))
        obj._plant = plant
        obj._controller = controller
        obj._var = plant.var
=======
        if not _is_invertible(sys1, sys2, sign):
            raise ValueError("Non-Invertible system inputted.")
        if sys1.var != sys2.var:
            raise ValueError("Both `sys1` and `sys2` should be using the"
                " same complex variable.")
        obj = super().__new__(cls, sys1, sys2, _sympify(sign))
        obj._sys1 = sys1
        obj._sys2 = sys2
        obj._var = sys1.var
>>>>>>> d5f9c914
        obj._sign = sign

        return obj

    @property
    def sys1(self):
        r"""
        Returns the system placed on the feedforward path of the closed-loop MIMO feedback.

        Examples
        ========

        >>> from sympy import pprint
        >>> from sympy.abc import s
        >>> from sympy.physics.control.lti import TransferFunction, TransferFunctionMatrix, MIMOFeedback
        >>> tf1 = TransferFunction(s**2 + s + 1, s**2 - s + 1, s)
        >>> tf2 = TransferFunction(1, s, s)
        >>> tf3 = TransferFunction(1, 1, s)
        >>> sys1 = TransferFunctionMatrix([[tf1, tf2], [tf2, tf1]])
        >>> sys2 = TransferFunctionMatrix([[tf3, tf3], [tf3, tf2]])
        >>> F_1 = MIMOFeedback(sys1, sys2, 1)
        >>> F_1.sys1
        TransferFunctionMatrix(((TransferFunction(s**2 + s + 1, s**2 - s + 1, s), TransferFunction(1, s, s)), (TransferFunction(1, s, s), TransferFunction(s**2 + s + 1, s**2 - s + 1, s))))
        >>> pprint(_, use_unicode=False)
        [ 2                    ]
        [s  + s + 1      1     ]
        [----------      -     ]
        [ 2              s     ]
        [s  - s + 1            ]
        [                      ]
        [             2        ]
        [    1       s  + s + 1]
        [    -       ----------]
        [    s        2        ]
        [            s  - s + 1]{t}

        """
        return self._sys1

    @property
<<<<<<< HEAD
    def controller(self):
=======
    def sys2(self):
>>>>>>> d5f9c914
        r"""
        Returns the feedback controller of the closed feedback loop.

        Examples
        ========

        >>> from sympy import pprint
        >>> from sympy.abc import s
        >>> from sympy.physics.control.lti import TransferFunction, TransferFunctionMatrix, MIMOFeedback
        >>> tf1 = TransferFunction(s**2, s**3 - s + 1, s)
        >>> tf2 = TransferFunction(1, s, s)
        >>> tf3 = TransferFunction(1, 1, s)
        >>> sys1 = TransferFunctionMatrix([[tf1, tf2], [tf2, tf1]])
        >>> sys2 = TransferFunctionMatrix([[tf1, tf3], [tf3, tf2]])
        >>> F_1 = MIMOFeedback(sys1, sys2)
<<<<<<< HEAD
        >>> F_1.controller
=======
        >>> F_1.sys2
>>>>>>> d5f9c914
        TransferFunctionMatrix(((TransferFunction(s**2, s**3 - s + 1, s), TransferFunction(1, 1, s)), (TransferFunction(1, 1, s), TransferFunction(1, s, s))))
        >>> pprint(_, use_unicode=False)
        [     2       ]
        [    s       1]
        [----------  -]
        [ 3          1]
        [s  - s + 1   ]
        [             ]
        [    1       1]
        [    -       -]
        [    1       s]{t}

        """
<<<<<<< HEAD
        return self._controller
=======
        return self._sys2
>>>>>>> d5f9c914

    @property
    def var(self):
        r"""
        Returns the complex variable of the Laplace transform used by all
        the transfer functions involved in the negative feedback closed loop.

        Examples
        ========

        >>> from sympy.abc import p
        >>> from sympy.physics.control.lti import TransferFunction, TransferFunctionMatrix, MIMOFeedback
        >>> tf1 = TransferFunction(p, 1 - p, p)
        >>> tf2 = TransferFunction(1, p, p)
        >>> tf3 = TransferFunction(1, 1, p)
        >>> sys1 = TransferFunctionMatrix([[tf1, tf2], [tf2, tf1]])
        >>> sys2 = TransferFunctionMatrix([[tf1, tf3], [tf3, tf2]])
        >>> F_1 = MIMOFeedback(sys1, sys2, 1)  # Positive feedback
        >>> F_1.var
        p

        """
        return self._var

    @property
    def sign(self):
        r"""
        Returns the type of feedback interconnection of two models. ``1``
        for Positive and ``-1`` for Negative.
        """
        return self._sign

    @property
    def sensitivity(self):
        r"""
        Returns the sensitivity function matrix of the feedback loop.

        Sensitivity of a closed-loop system is the ratio of change
        in the open loop gain to the change in the closed loop gain.

        Examples
        ========

        >>> from sympy import pprint
        >>> from sympy.abc import p
        >>> from sympy.physics.control.lti import TransferFunction, TransferFunctionMatrix, MIMOFeedback
        >>> tf1 = TransferFunction(p, 1 - p, p)
        >>> tf2 = TransferFunction(1, p, p)
        >>> tf3 = TransferFunction(1, 1, p)
        >>> sys1 = TransferFunctionMatrix([[tf1, tf2], [tf2, tf1]])
        >>> sys2 = TransferFunctionMatrix([[tf1, tf3], [tf3, tf2]])
        >>> F_1 = MIMOFeedback(sys1, sys2, 1)  # Positive feedback
        >>> F_2 = MIMOFeedback(sys1, sys2)  # Negative feedback
        >>> pprint(F_1.sensitivity, use_unicode=False)
        [   4      3      2               5      4      2           ]
        [- p  + 3*p  - 4*p  + 3*p - 1    p  - 2*p  + 3*p  - 3*p + 1 ]
        [----------------------------  -----------------------------]
        [  4      3      2              5      4      3      2      ]
        [ p  + 3*p  - 8*p  + 8*p - 3   p  + 3*p  - 8*p  + 8*p  - 3*p]
        [                                                           ]
        [       4    3    2                  3      2               ]
        [      p  - p  - p  + p           3*p  - 6*p  + 4*p - 1     ]
        [ --------------------------    --------------------------  ]
        [  4      3      2               4      3      2            ]
        [ p  + 3*p  - 8*p  + 8*p - 3    p  + 3*p  - 8*p  + 8*p - 3  ]
        >>> pprint(F_2.sensitivity, use_unicode=False)
        [ 4      3      2           5      4      2          ]
        [p  - 3*p  + 2*p  + p - 1  p  - 2*p  + 3*p  - 3*p + 1]
        [------------------------  --------------------------]
        [   4      3                   5      4      2       ]
        [  p  - 3*p  + 2*p - 1        p  - 3*p  + 2*p  - p   ]
        [                                                    ]
        [     4    3    2               4      3             ]
        [    p  - p  - p  + p        2*p  - 3*p  + 2*p - 1   ]
        [  -------------------       ---------------------   ]
        [   4      3                   4      3              ]
        [  p  - 3*p  + 2*p - 1        p  - 3*p  + 2*p - 1    ]

        """
<<<<<<< HEAD
        _plant_mat = self.plant.doit()._expr_mat
        _controller_mat = self.controller.doit()._expr_mat
=======
        _plant_mat = self.sys1.doit()._expr_mat
        _controller_mat = self.sys2.doit()._expr_mat
>>>>>>> d5f9c914

        return (eye(self.sys1.num_inputs) - \
            self.sign*_plant_mat*_controller_mat).inv()

    def doit(self, cancel=True, expand=False, **kwargs):
        r"""
        Returns the resultant transfer function matrix obtained by the
        closed-loop feedback interconnection.

        Examples
        ========

        >>> from sympy import pprint
        >>> from sympy.abc import s
        >>> from sympy.physics.control.lti import TransferFunction, TransferFunctionMatrix, MIMOFeedback
        >>> tf1 = TransferFunction(s, 1 - s, s)
        >>> tf2 = TransferFunction(1, s, s)
        >>> tf3 = TransferFunction(5, 1, s)
        >>> tf4 = TransferFunction(s - 1, s, s)
        >>> tf5 = TransferFunction(0, 1, s)
        >>> sys1 = TransferFunctionMatrix([[tf1, tf2], [tf3, tf4]])
        >>> sys2 = TransferFunctionMatrix([[tf3, tf5], [tf5, tf5]])
        >>> F_1 = MIMOFeedback(sys1, sys2, 1)
        >>> pprint(F_1, use_unicode=False)
        /    [  s      1  ]    [5  0]   \-1   [  s      1  ]
        |    [-----    -  ]    [-  -]   |     [-----    -  ]
        |    [1 - s    s  ]    [1  1]   |     [1 - s    s  ]
        |I - [            ]   *[    ]   |   * [            ]
        |    [  5    s - 1]    [0  0]   |     [  5    s - 1]
        |    [  -    -----]    [-  -]   |     [  -    -----]
        \    [  1      s  ]{t} [1  1]{t}/     [  1      s  ]{t}
        >>> pprint(F_1.doit(), use_unicode=False)
        [               -s                         1 - s       ]
        [             -------                   -----------    ]
        [             6*s - 1                   s*(1 - 6*s)    ]
        [                                                      ]
        [25*s*(s - 1) + 5*(1 - s)*(6*s - 1)  (s - 1)*(6*s + 24)]
        [----------------------------------  ------------------]
        [        (1 - s)*(6*s - 1)              s*(6*s - 1)    ]{t}

        If the user wants the resultant ``TransferFunctionMatrix`` object without
        canceling the common factors then the ``cancel`` kwarg should be passed ``False``.

        >>> pprint(F_1.doit(cancel=False), use_unicode=False)
        [           25*s*(1 - s)                          25 - 25*s              ]
        [       --------------------                    --------------           ]
        [       25*(1 - 6*s)*(1 - s)                    25*s*(1 - 6*s)           ]
        [                                                                        ]
        [s*(25*s - 25) + 5*(1 - s)*(6*s - 1)  s*(s - 1)*(6*s - 1) + s*(25*s - 25)]
        [-----------------------------------  -----------------------------------]
        [         (1 - s)*(6*s - 1)                        2                     ]
        [                                                 s *(6*s - 1)           ]{t}

        If the user wants the expanded form of the resultant transfer function matrix,
        the ``expand`` kwarg should be passed as ``True``.

        >>> pprint(F_1.doit(expand=True), use_unicode=False)
        [       -s               1 - s      ]
        [     -------          ----------   ]
        [     6*s - 1               2       ]
        [                      - 6*s  + s   ]
        [                                   ]
        [     2                2            ]
        [- 5*s  + 10*s - 5  6*s  + 18*s - 24]
        [-----------------  ----------------]
        [      2                   2        ]
        [ - 6*s  + 7*s - 1      6*s  - s    ]{t}

        """
        _mat = self.sensitivity * self.sys1.doit()._expr_mat

        _resultant_tfm = _to_TFM(_mat, self.var)

        if cancel:
            _resultant_tfm = _resultant_tfm.simplify()

        if expand:
            _resultant_tfm = _resultant_tfm.expand()

        return _resultant_tfm

<<<<<<< HEAD
    def _eval_rewrite_as_TransferFunctionMatrix(self, plant, controller, sign, **kwargs):
        return self.doit()

    def __neg__(self):
        return MIMOFeedback(-self.plant, -self.controller, self.sign)
=======
    def _eval_rewrite_as_TransferFunctionMatrix(self, sys1, sys2, sign, **kwargs):
        return self.doit()

    def __neg__(self):
        return MIMOFeedback(-self.sys1, -self.sys2, self.sign)
>>>>>>> d5f9c914


def _to_TFM(mat, var):
    """Private method to convert ImmutableMatrix to TransferFunctionMatrix efficiently"""
    to_tf = lambda expr: TransferFunction.from_rational_expression(expr, var)
    arg = [[to_tf(expr) for expr in row] for row in mat.tolist()]
    return TransferFunctionMatrix(arg)


class TransferFunctionMatrix(MIMOLinearTimeInvariant):
    r"""
    A class for representing the MIMO (multiple-input and multiple-output)
    generalization of the SISO (single-input and single-output) transfer function.

    It is a matrix of transfer functions (``TransferFunction``, SISO-``Series`` or SISO-``Parallel``).
    There is only one argument, ``arg`` which is also the compulsory argument.
    ``arg`` is expected to be strictly of the type list of lists
    which holds the transfer functions or reducible to transfer functions.

    Parameters
    ==========

    arg : Nested ``List`` (strictly).
        Users are expected to input a nested list of ``TransferFunction``, ``Series``
        and/or ``Parallel`` objects.

    Examples
    ========

    .. note::
        ``pprint()`` can be used for better visualization of ``TransferFunctionMatrix`` objects.

    >>> from sympy.abc import s, p, a
    >>> from sympy import pprint
    >>> from sympy.physics.control.lti import TransferFunction, TransferFunctionMatrix, Series, Parallel
    >>> tf_1 = TransferFunction(s + a, s**2 + s + 1, s)
    >>> tf_2 = TransferFunction(p**4 - 3*p + 2, s + p, s)
    >>> tf_3 = TransferFunction(3, s + 2, s)
    >>> tf_4 = TransferFunction(-a + p, 9*s - 9, s)
    >>> tfm_1 = TransferFunctionMatrix([[tf_1], [tf_2], [tf_3]])
    >>> tfm_1
    TransferFunctionMatrix(((TransferFunction(a + s, s**2 + s + 1, s),), (TransferFunction(p**4 - 3*p + 2, p + s, s),), (TransferFunction(3, s + 2, s),)))
    >>> tfm_1.var
    s
    >>> tfm_1.num_inputs
    1
    >>> tfm_1.num_outputs
    3
    >>> tfm_1.shape
    (3, 1)
    >>> tfm_1.args
    (((TransferFunction(a + s, s**2 + s + 1, s),), (TransferFunction(p**4 - 3*p + 2, p + s, s),), (TransferFunction(3, s + 2, s),)),)
    >>> tfm_2 = TransferFunctionMatrix([[tf_1, -tf_3], [tf_2, -tf_1], [tf_3, -tf_2]])
    >>> tfm_2
    TransferFunctionMatrix(((TransferFunction(a + s, s**2 + s + 1, s), TransferFunction(-3, s + 2, s)), (TransferFunction(p**4 - 3*p + 2, p + s, s), TransferFunction(-a - s, s**2 + s + 1, s)), (TransferFunction(3, s + 2, s), TransferFunction(-p**4 + 3*p - 2, p + s, s))))
    >>> pprint(tfm_2, use_unicode=False)  # pretty-printing for better visualization
    [   a + s           -3       ]
    [ ----------       -----     ]
    [  2               s + 2     ]
    [ s  + s + 1                 ]
    [                            ]
    [ 4                          ]
    [p  - 3*p + 2      -a - s    ]
    [------------    ----------  ]
    [   p + s         2          ]
    [                s  + s + 1  ]
    [                            ]
    [                 4          ]
    [     3        - p  + 3*p - 2]
    [   -----      --------------]
    [   s + 2          p + s     ]{t}

    TransferFunctionMatrix can be transposed, if user wants to switch the input and output transfer functions

    >>> tfm_2.transpose()
    TransferFunctionMatrix(((TransferFunction(a + s, s**2 + s + 1, s), TransferFunction(p**4 - 3*p + 2, p + s, s), TransferFunction(3, s + 2, s)), (TransferFunction(-3, s + 2, s), TransferFunction(-a - s, s**2 + s + 1, s), TransferFunction(-p**4 + 3*p - 2, p + s, s))))
    >>> pprint(_, use_unicode=False)
    [             4                          ]
    [  a + s     p  - 3*p + 2        3       ]
    [----------  ------------      -----     ]
    [ 2             p + s          s + 2     ]
    [s  + s + 1                              ]
    [                                        ]
    [                             4          ]
    [   -3          -a - s     - p  + 3*p - 2]
    [  -----      ----------   --------------]
    [  s + 2       2               p + s     ]
    [             s  + s + 1                 ]{t}

    >>> tf_5 = TransferFunction(5, s, s)
    >>> tf_6 = TransferFunction(5*s, (2 + s**2), s)
    >>> tf_7 = TransferFunction(5, (s*(2 + s**2)), s)
    >>> tf_8 = TransferFunction(5, 1, s)
    >>> tfm_3 = TransferFunctionMatrix([[tf_5, tf_6], [tf_7, tf_8]])
    >>> tfm_3
    TransferFunctionMatrix(((TransferFunction(5, s, s), TransferFunction(5*s, s**2 + 2, s)), (TransferFunction(5, s*(s**2 + 2), s), TransferFunction(5, 1, s))))
    >>> pprint(tfm_3, use_unicode=False)
    [    5        5*s  ]
    [    -       ------]
    [    s        2    ]
    [            s  + 2]
    [                  ]
    [    5         5   ]
    [----------    -   ]
    [  / 2    \    1   ]
    [s*\s  + 2/        ]{t}
    >>> tfm_3.var
    s
    >>> tfm_3.shape
    (2, 2)
    >>> tfm_3.num_outputs
    2
    >>> tfm_3.num_inputs
    2
    >>> tfm_3.args
    (((TransferFunction(5, s, s), TransferFunction(5*s, s**2 + 2, s)), (TransferFunction(5, s*(s**2 + 2), s), TransferFunction(5, 1, s))),)

    To access the ``TransferFunction`` at any index in the ``TransferFunctionMatrix``, use the index notation.

    >>> tfm_3[1, 0]  # gives the TransferFunction present at 2nd Row and 1st Col. Similar to that in Matrix classes
    TransferFunction(5, s*(s**2 + 2), s)
    >>> tfm_3[0, 0]  # gives the TransferFunction present at 1st Row and 1st Col.
    TransferFunction(5, s, s)
    >>> tfm_3[:, 0]  # gives the first column
    TransferFunctionMatrix(((TransferFunction(5, s, s),), (TransferFunction(5, s*(s**2 + 2), s),)))
    >>> pprint(_, use_unicode=False)
    [    5     ]
    [    -     ]
    [    s     ]
    [          ]
    [    5     ]
    [----------]
    [  / 2    \]
    [s*\s  + 2/]{t}
    >>> tfm_3[0, :]  # gives the first row
    TransferFunctionMatrix(((TransferFunction(5, s, s), TransferFunction(5*s, s**2 + 2, s)),))
    >>> pprint(_, use_unicode=False)
    [5   5*s  ]
    [-  ------]
    [s   2    ]
    [   s  + 2]{t}

    To negate a transfer function matrix, ``-`` operator can be prepended:

    >>> tfm_4 = TransferFunctionMatrix([[tf_2], [-tf_1], [tf_3]])
    >>> -tfm_4
    TransferFunctionMatrix(((TransferFunction(-p**4 + 3*p - 2, p + s, s),), (TransferFunction(a + s, s**2 + s + 1, s),), (TransferFunction(-3, s + 2, s),)))
    >>> tfm_5 = TransferFunctionMatrix([[tf_1, tf_2], [tf_3, -tf_1]])
    >>> -tfm_5
    TransferFunctionMatrix(((TransferFunction(-a - s, s**2 + s + 1, s), TransferFunction(-p**4 + 3*p - 2, p + s, s)), (TransferFunction(-3, s + 2, s), TransferFunction(a + s, s**2 + s + 1, s))))

    ``subs()`` returns the ``TransferFunctionMatrix`` object with the value substituted in the expression. This will not
    mutate your original ``TransferFunctionMatrix``.

    >>> tfm_2.subs(p, 2)  #  substituting p everywhere in tfm_2 with 2.
    TransferFunctionMatrix(((TransferFunction(a + s, s**2 + s + 1, s), TransferFunction(-3, s + 2, s)), (TransferFunction(12, s + 2, s), TransferFunction(-a - s, s**2 + s + 1, s)), (TransferFunction(3, s + 2, s), TransferFunction(-12, s + 2, s))))
    >>> pprint(_, use_unicode=False)
    [  a + s        -3     ]
    [----------    -----   ]
    [ 2            s + 2   ]
    [s  + s + 1            ]
    [                      ]
    [    12        -a - s  ]
    [  -----     ----------]
    [  s + 2      2        ]
    [            s  + s + 1]
    [                      ]
    [    3          -12    ]
    [  -----       -----   ]
    [  s + 2       s + 2   ]{t}
    >>> pprint(tfm_2, use_unicode=False) # State of tfm_2 is unchanged after substitution
    [   a + s           -3       ]
    [ ----------       -----     ]
    [  2               s + 2     ]
    [ s  + s + 1                 ]
    [                            ]
    [ 4                          ]
    [p  - 3*p + 2      -a - s    ]
    [------------    ----------  ]
    [   p + s         2          ]
    [                s  + s + 1  ]
    [                            ]
    [                 4          ]
    [     3        - p  + 3*p - 2]
    [   -----      --------------]
    [   s + 2          p + s     ]{t}

    ``subs()`` also supports multiple substitutions.

    >>> tfm_2.subs({p: 2, a: 1})  # substituting p with 2 and a with 1
    TransferFunctionMatrix(((TransferFunction(s + 1, s**2 + s + 1, s), TransferFunction(-3, s + 2, s)), (TransferFunction(12, s + 2, s), TransferFunction(-s - 1, s**2 + s + 1, s)), (TransferFunction(3, s + 2, s), TransferFunction(-12, s + 2, s))))
    >>> pprint(_, use_unicode=False)
    [  s + 1        -3     ]
    [----------    -----   ]
    [ 2            s + 2   ]
    [s  + s + 1            ]
    [                      ]
    [    12        -s - 1  ]
    [  -----     ----------]
    [  s + 2      2        ]
    [            s  + s + 1]
    [                      ]
    [    3          -12    ]
    [  -----       -----   ]
    [  s + 2       s + 2   ]{t}

    Users can reduce the ``Series`` and ``Parallel`` elements of the matrix to ``TransferFunction`` by using
    ``doit()``.

    >>> tfm_6 = TransferFunctionMatrix([[Series(tf_3, tf_4), Parallel(tf_3, tf_4)]])
    >>> tfm_6
    TransferFunctionMatrix(((Series(TransferFunction(3, s + 2, s), TransferFunction(-a + p, 9*s - 9, s)), Parallel(TransferFunction(3, s + 2, s), TransferFunction(-a + p, 9*s - 9, s))),))
    >>> pprint(tfm_6, use_unicode=False)
    [ -a + p   3     -a + p     3  ]
    [-------*-----  ------- + -----]
    [9*s - 9 s + 2  9*s - 9   s + 2]{t}
    >>> tfm_6.doit()
    TransferFunctionMatrix(((TransferFunction(-3*a + 3*p, (s + 2)*(9*s - 9), s), TransferFunction(27*s + (-a + p)*(s + 2) - 27, (s + 2)*(9*s - 9), s)),))
    >>> pprint(_, use_unicode=False)
    [    -3*a + 3*p     27*s + (-a + p)*(s + 2) - 27]
    [-----------------  ----------------------------]
    [(s + 2)*(9*s - 9)       (s + 2)*(9*s - 9)      ]{t}
    >>> tf_9 = TransferFunction(1, s, s)
    >>> tf_10 = TransferFunction(1, s**2, s)
    >>> tfm_7 = TransferFunctionMatrix([[Series(tf_9, tf_10), tf_9], [tf_10, Parallel(tf_9, tf_10)]])
    >>> tfm_7
    TransferFunctionMatrix(((Series(TransferFunction(1, s, s), TransferFunction(1, s**2, s)), TransferFunction(1, s, s)), (TransferFunction(1, s**2, s), Parallel(TransferFunction(1, s, s), TransferFunction(1, s**2, s)))))
    >>> pprint(tfm_7, use_unicode=False)
    [ 1      1   ]
    [----    -   ]
    [   2    s   ]
    [s*s         ]
    [            ]
    [ 1    1    1]
    [ --   -- + -]
    [  2    2   s]
    [ s    s     ]{t}
    >>> tfm_7.doit()
    TransferFunctionMatrix(((TransferFunction(1, s**3, s), TransferFunction(1, s, s)), (TransferFunction(1, s**2, s), TransferFunction(s**2 + s, s**3, s))))
    >>> pprint(_, use_unicode=False)
    [1     1   ]
    [--    -   ]
    [ 3    s   ]
    [s         ]
    [          ]
    [     2    ]
    [1   s  + s]
    [--  ------]
    [ 2     3  ]
    [s     s   ]{t}

    Addition, subtraction, and multiplication of transfer function matrices can form
    unevaluated ``Series`` or ``Parallel`` objects.

    - For addition and subtraction:
      All the transfer function matrices must have the same shape.

    - For multiplication (C = A * B):
      The number of inputs of the first transfer function matrix (A) must be equal to the
      number of outputs of the second transfer function matrix (B).

    Also, use pretty-printing (``pprint``) to analyse better.

    >>> tfm_8 = TransferFunctionMatrix([[tf_3], [tf_2], [-tf_1]])
    >>> tfm_9 = TransferFunctionMatrix([[-tf_3]])
    >>> tfm_10 = TransferFunctionMatrix([[tf_1], [tf_2], [tf_4]])
    >>> tfm_11 = TransferFunctionMatrix([[tf_4], [-tf_1]])
    >>> tfm_12 = TransferFunctionMatrix([[tf_4, -tf_1, tf_3], [-tf_2, -tf_4, -tf_3]])
    >>> tfm_8 + tfm_10
    MIMOParallel(TransferFunctionMatrix(((TransferFunction(3, s + 2, s),), (TransferFunction(p**4 - 3*p + 2, p + s, s),), (TransferFunction(-a - s, s**2 + s + 1, s),))), TransferFunctionMatrix(((TransferFunction(a + s, s**2 + s + 1, s),), (TransferFunction(p**4 - 3*p + 2, p + s, s),), (TransferFunction(-a + p, 9*s - 9, s),))))
    >>> pprint(_, use_unicode=False)
    [     3      ]      [   a + s    ]
    [   -----    ]      [ ---------- ]
    [   s + 2    ]      [  2         ]
    [            ]      [ s  + s + 1 ]
    [ 4          ]      [            ]
    [p  - 3*p + 2]      [ 4          ]
    [------------]    + [p  - 3*p + 2]
    [   p + s    ]      [------------]
    [            ]      [   p + s    ]
    [   -a - s   ]      [            ]
    [ ---------- ]      [   -a + p   ]
    [  2         ]      [  -------   ]
    [ s  + s + 1 ]{t}   [  9*s - 9   ]{t}
    >>> -tfm_10 - tfm_8
    MIMOParallel(TransferFunctionMatrix(((TransferFunction(-a - s, s**2 + s + 1, s),), (TransferFunction(-p**4 + 3*p - 2, p + s, s),), (TransferFunction(a - p, 9*s - 9, s),))), TransferFunctionMatrix(((TransferFunction(-3, s + 2, s),), (TransferFunction(-p**4 + 3*p - 2, p + s, s),), (TransferFunction(a + s, s**2 + s + 1, s),))))
    >>> pprint(_, use_unicode=False)
    [    -a - s    ]      [     -3       ]
    [  ----------  ]      [    -----     ]
    [   2          ]      [    s + 2     ]
    [  s  + s + 1  ]      [              ]
    [              ]      [   4          ]
    [   4          ]      [- p  + 3*p - 2]
    [- p  + 3*p - 2]    + [--------------]
    [--------------]      [    p + s     ]
    [    p + s     ]      [              ]
    [              ]      [    a + s     ]
    [    a - p     ]      [  ----------  ]
    [   -------    ]      [   2          ]
    [   9*s - 9    ]{t}   [  s  + s + 1  ]{t}
    >>> tfm_12 * tfm_8
    MIMOSeries(TransferFunctionMatrix(((TransferFunction(3, s + 2, s),), (TransferFunction(p**4 - 3*p + 2, p + s, s),), (TransferFunction(-a - s, s**2 + s + 1, s),))), TransferFunctionMatrix(((TransferFunction(-a + p, 9*s - 9, s), TransferFunction(-a - s, s**2 + s + 1, s), TransferFunction(3, s + 2, s)), (TransferFunction(-p**4 + 3*p - 2, p + s, s), TransferFunction(a - p, 9*s - 9, s), TransferFunction(-3, s + 2, s)))))
    >>> pprint(_, use_unicode=False)
                                           [     3      ]
                                           [   -----    ]
    [    -a + p        -a - s      3  ]    [   s + 2    ]
    [   -------      ----------  -----]    [            ]
    [   9*s - 9       2          s + 2]    [ 4          ]
    [                s  + s + 1       ]    [p  - 3*p + 2]
    [                                 ]   *[------------]
    [   4                             ]    [   p + s    ]
    [- p  + 3*p - 2    a - p      -3  ]    [            ]
    [--------------   -------    -----]    [   -a - s   ]
    [    p + s        9*s - 9    s + 2]{t} [ ---------- ]
                                           [  2         ]
                                           [ s  + s + 1 ]{t}
    >>> tfm_12 * tfm_8 * tfm_9
    MIMOSeries(TransferFunctionMatrix(((TransferFunction(-3, s + 2, s),),)), TransferFunctionMatrix(((TransferFunction(3, s + 2, s),), (TransferFunction(p**4 - 3*p + 2, p + s, s),), (TransferFunction(-a - s, s**2 + s + 1, s),))), TransferFunctionMatrix(((TransferFunction(-a + p, 9*s - 9, s), TransferFunction(-a - s, s**2 + s + 1, s), TransferFunction(3, s + 2, s)), (TransferFunction(-p**4 + 3*p - 2, p + s, s), TransferFunction(a - p, 9*s - 9, s), TransferFunction(-3, s + 2, s)))))
    >>> pprint(_, use_unicode=False)
                                           [     3      ]
                                           [   -----    ]
    [    -a + p        -a - s      3  ]    [   s + 2    ]
    [   -------      ----------  -----]    [            ]
    [   9*s - 9       2          s + 2]    [ 4          ]
    [                s  + s + 1       ]    [p  - 3*p + 2]    [ -3  ]
    [                                 ]   *[------------]   *[-----]
    [   4                             ]    [   p + s    ]    [s + 2]{t}
    [- p  + 3*p - 2    a - p      -3  ]    [            ]
    [--------------   -------    -----]    [   -a - s   ]
    [    p + s        9*s - 9    s + 2]{t} [ ---------- ]
                                           [  2         ]
                                           [ s  + s + 1 ]{t}
    >>> tfm_10 + tfm_8*tfm_9
    MIMOParallel(TransferFunctionMatrix(((TransferFunction(a + s, s**2 + s + 1, s),), (TransferFunction(p**4 - 3*p + 2, p + s, s),), (TransferFunction(-a + p, 9*s - 9, s),))), MIMOSeries(TransferFunctionMatrix(((TransferFunction(-3, s + 2, s),),)), TransferFunctionMatrix(((TransferFunction(3, s + 2, s),), (TransferFunction(p**4 - 3*p + 2, p + s, s),), (TransferFunction(-a - s, s**2 + s + 1, s),)))))
    >>> pprint(_, use_unicode=False)
    [   a + s    ]      [     3      ]
    [ ---------- ]      [   -----    ]
    [  2         ]      [   s + 2    ]
    [ s  + s + 1 ]      [            ]
    [            ]      [ 4          ]
    [ 4          ]      [p  - 3*p + 2]    [ -3  ]
    [p  - 3*p + 2]    + [------------]   *[-----]
    [------------]      [   p + s    ]    [s + 2]{t}
    [   p + s    ]      [            ]
    [            ]      [   -a - s   ]
    [   -a + p   ]      [ ---------- ]
    [  -------   ]      [  2         ]
    [  9*s - 9   ]{t}   [ s  + s + 1 ]{t}

    These unevaluated ``Series`` or ``Parallel`` objects can convert into the
    resultant transfer function matrix using ``.doit()`` method or by
    ``.rewrite(TransferFunctionMatrix)``.

    >>> (-tfm_8 + tfm_10 + tfm_8*tfm_9).doit()
    TransferFunctionMatrix(((TransferFunction((a + s)*(s + 2)**3 - 3*(s + 2)**2*(s**2 + s + 1) - 9*(s + 2)*(s**2 + s + 1), (s + 2)**3*(s**2 + s + 1), s),), (TransferFunction((p + s)*(-3*p**4 + 9*p - 6), (p + s)**2*(s + 2), s),), (TransferFunction((-a + p)*(s + 2)*(s**2 + s + 1)**2 + (a + s)*(s + 2)*(9*s - 9)*(s**2 + s + 1) + (3*a + 3*s)*(9*s - 9)*(s**2 + s + 1), (s + 2)*(9*s - 9)*(s**2 + s + 1)**2, s),)))
    >>> (-tfm_12 * -tfm_8 * -tfm_9).rewrite(TransferFunctionMatrix)
    TransferFunctionMatrix(((TransferFunction(3*(-3*a + 3*p)*(p + s)*(s + 2)*(s**2 + s + 1)**2 + 3*(-3*a - 3*s)*(p + s)*(s + 2)*(9*s - 9)*(s**2 + s + 1) + 3*(a + s)*(s + 2)**2*(9*s - 9)*(-p**4 + 3*p - 2)*(s**2 + s + 1), (p + s)*(s + 2)**3*(9*s - 9)*(s**2 + s + 1)**2, s),), (TransferFunction(3*(-a + p)*(p + s)*(s + 2)**2*(-p**4 + 3*p - 2)*(s**2 + s + 1) + 3*(3*a + 3*s)*(p + s)**2*(s + 2)*(9*s - 9) + 3*(p + s)*(s + 2)*(9*s - 9)*(-3*p**4 + 9*p - 6)*(s**2 + s + 1), (p + s)**2*(s + 2)**3*(9*s - 9)*(s**2 + s + 1), s),)))

    See Also
    ========

    TransferFunction, MIMOSeries, MIMOParallel, Feedback

    """
    def __new__(cls, arg):

        expr_mat_arg = []
        try:
            var = arg[0][0].var
        except TypeError:
            raise ValueError("`arg` param in TransferFunctionMatrix should "
            "strictly be a nested list containing TransferFunction objects.")
        for row_index, row in enumerate(arg):
            temp = []
            for col_index, element in enumerate(row):
                if not isinstance(element, SISOLinearTimeInvariant):
                    raise TypeError("Each element is expected to be of type `SISOLinearTimeInvariant`.")

                if var != element.var:
                    raise ValueError("Conflicting value(s) found for `var`. All TransferFunction instances in "
                            "TransferFunctionMatrix should use the same complex variable in Laplace domain.")

                temp.append(element.to_expr())
            expr_mat_arg.append(temp)

        if isinstance(arg, (list, Tuple)):
            # Making nested Tuple (sympy.core.containers.Tuple) from nested list or nested python tuple
            arg = Tuple(*(Tuple(*r, sympify=False) for r in arg), sympify=False)

        obj = super(TransferFunctionMatrix, cls).__new__(cls, arg)
        obj._expr_mat = ImmutableMatrix(expr_mat_arg)
        return obj

    @classmethod
    def from_Matrix(cls, matrix, var):
        """
        Creates a new ``TransferFunctionMatrix`` efficiently from a SymPy Matrix of ``Expr`` objects.

        Parameters
        ==========

        matrix : ``ImmutableMatrix`` having ``Expr``/``Number`` elements.
        var : Symbol
            Complex variable of the Laplace transform which will be used by the
            all the ``TransferFunction`` objects in the ``TransferFunctionMatrix``.

        Examples
        ========

        >>> from sympy.abc import s
        >>> from sympy.physics.control.lti import TransferFunctionMatrix
        >>> from sympy import Matrix, pprint
        >>> M = Matrix([[s, 1/s], [1/(s+1), s]])
        >>> M_tf = TransferFunctionMatrix.from_Matrix(M, s)
        >>> pprint(M_tf, use_unicode=False)
        [  s    1]
        [  -    -]
        [  1    s]
        [        ]
        [  1    s]
        [-----  -]
        [s + 1  1]{t}
        >>> M_tf.elem_poles()
        [[[], [0]], [[-1], []]]
        >>> M_tf.elem_zeros()
        [[[0], []], [[], [0]]]

        """
        return _to_TFM(matrix, var)

    @property
    def var(self):
        """
        Returns the complex variable used by all the transfer functions or
        ``Series``/``Parallel`` objects in a transfer function matrix.

        Examples
        ========

        >>> from sympy.abc import p, s
        >>> from sympy.physics.control.lti import TransferFunction, TransferFunctionMatrix, Series, Parallel
        >>> G1 = TransferFunction(p**2 + 2*p + 4, p - 6, p)
        >>> G2 = TransferFunction(p, 4 - p, p)
        >>> G3 = TransferFunction(0, p**4 - 1, p)
        >>> G4 = TransferFunction(s + 1, s**2 + s + 1, s)
        >>> S1 = Series(G1, G2)
        >>> S2 = Series(-G3, Parallel(G2, -G1))
        >>> tfm1 = TransferFunctionMatrix([[G1], [G2], [G3]])
        >>> tfm1.var
        p
        >>> tfm2 = TransferFunctionMatrix([[-S1, -S2], [S1, S2]])
        >>> tfm2.var
        p
        >>> tfm3 = TransferFunctionMatrix([[G4]])
        >>> tfm3.var
        s

        """
        return self.args[0][0][0].var

    @property
    def num_inputs(self):
        """
        Returns the number of inputs of the system.

        Examples
        ========

        >>> from sympy.abc import s, p
        >>> from sympy.physics.control.lti import TransferFunction, TransferFunctionMatrix
        >>> G1 = TransferFunction(s + 3, s**2 - 3, s)
        >>> G2 = TransferFunction(4, s**2, s)
        >>> G3 = TransferFunction(p**2 + s**2, p - 3, s)
        >>> tfm_1 = TransferFunctionMatrix([[G2, -G1, G3], [-G2, -G1, -G3]])
        >>> tfm_1.num_inputs
        3

        See Also
        ========

        num_outputs

        """
        return self._expr_mat.shape[1]

    @property
    def num_outputs(self):
        """
        Returns the number of outputs of the system.

        Examples
        ========

        >>> from sympy.abc import s
        >>> from sympy.physics.control.lti import TransferFunctionMatrix
        >>> from sympy import Matrix
        >>> M_1 = Matrix([[s], [1/s]])
        >>> TFM = TransferFunctionMatrix.from_Matrix(M_1, s)
        >>> print(TFM)
        TransferFunctionMatrix(((TransferFunction(s, 1, s),), (TransferFunction(1, s, s),)))
        >>> TFM.num_outputs
        2

        See Also
        ========

        num_inputs

        """
        return self._expr_mat.shape[0]

    @property
    def shape(self):
        """
        Returns the shape of the transfer function matrix, that is, ``(# of outputs, # of inputs)``.

        Examples
        ========

        >>> from sympy.abc import s, p
        >>> from sympy.physics.control.lti import TransferFunction, TransferFunctionMatrix
        >>> tf1 = TransferFunction(p**2 - 1, s**4 + s**3 - p, p)
        >>> tf2 = TransferFunction(1 - p, p**2 - 3*p + 7, p)
        >>> tf3 = TransferFunction(3, 4, p)
        >>> tfm1 = TransferFunctionMatrix([[tf1, -tf2]])
        >>> tfm1.shape
        (1, 2)
        >>> tfm2 = TransferFunctionMatrix([[-tf2, tf3], [tf1, -tf1]])
        >>> tfm2.shape
        (2, 2)

        """
        return self._expr_mat.shape

    def __neg__(self):
        neg = -self._expr_mat
        return _to_TFM(neg, self.var)

    @_check_other_MIMO
    def __add__(self, other):

        if not isinstance(other, MIMOParallel):
            return MIMOParallel(self, other)
        other_arg_list = list(other.args)
        return MIMOParallel(self, *other_arg_list)

    @_check_other_MIMO
    def __sub__(self, other):
        return self + (-other)

    @_check_other_MIMO
    def __mul__(self, other):

        if not isinstance(other, MIMOSeries):
            return MIMOSeries(other, self)
        other_arg_list = list(other.args)
        return MIMOSeries(*other_arg_list, self)

    def __getitem__(self, key):
        trunc = self._expr_mat.__getitem__(key)
        if isinstance(trunc, ImmutableMatrix):
            return _to_TFM(trunc, self.var)
        return TransferFunction.from_rational_expression(trunc, self.var)

    def transpose(self):
        """Returns the transpose of the ``TransferFunctionMatrix`` (switched input and output layers)."""
        transposed_mat = self._expr_mat.transpose()
        return _to_TFM(transposed_mat, self.var)

    def elem_poles(self):
        """
        Returns the poles of each element of the ``TransferFunctionMatrix``.

        .. note::
            Actual poles of a MIMO system are NOT the poles of individual elements.

        Examples
        ========

        >>> from sympy.abc import s
        >>> from sympy.physics.control.lti import TransferFunction, TransferFunctionMatrix
        >>> tf_1 = TransferFunction(3, (s + 1), s)
        >>> tf_2 = TransferFunction(s + 6, (s + 1)*(s + 2), s)
        >>> tf_3 = TransferFunction(s + 3, s**2 + 3*s + 2, s)
        >>> tf_4 = TransferFunction(s + 2, s**2 + 5*s - 10, s)
        >>> tfm_1 = TransferFunctionMatrix([[tf_1, tf_2], [tf_3, tf_4]])
        >>> tfm_1
        TransferFunctionMatrix(((TransferFunction(3, s + 1, s), TransferFunction(s + 6, (s + 1)*(s + 2), s)), (TransferFunction(s + 3, s**2 + 3*s + 2, s), TransferFunction(s + 2, s**2 + 5*s - 10, s))))
        >>> tfm_1.elem_poles()
        [[[-1], [-2, -1]], [[-2, -1], [-5/2 + sqrt(65)/2, -sqrt(65)/2 - 5/2]]]

        See Also
        ========

        elem_zeros

        """
        return [[element.poles() for element in row] for row in self.doit().args[0]]

    def elem_zeros(self):
        """
        Returns the zeros of each element of the ``TransferFunctionMatrix``.

        .. note::
            Actual zeros of a MIMO system are NOT the zeros of individual elements.

        Examples
        ========

        >>> from sympy.abc import s
        >>> from sympy.physics.control.lti import TransferFunction, TransferFunctionMatrix
        >>> tf_1 = TransferFunction(3, (s + 1), s)
        >>> tf_2 = TransferFunction(s + 6, (s + 1)*(s + 2), s)
        >>> tf_3 = TransferFunction(s + 3, s**2 + 3*s + 2, s)
        >>> tf_4 = TransferFunction(s**2 - 9*s + 20, s**2 + 5*s - 10, s)
        >>> tfm_1 = TransferFunctionMatrix([[tf_1, tf_2], [tf_3, tf_4]])
        >>> tfm_1
        TransferFunctionMatrix(((TransferFunction(3, s + 1, s), TransferFunction(s + 6, (s + 1)*(s + 2), s)), (TransferFunction(s + 3, s**2 + 3*s + 2, s), TransferFunction(s**2 - 9*s + 20, s**2 + 5*s - 10, s))))
        >>> tfm_1.elem_zeros()
        [[[], [-6]], [[-3], [4, 5]]]

        See Also
        ========

        elem_poles

        """
        return [[element.zeros() for element in row] for row in self.doit().args[0]]

    def _flat(self):
        """Returns flattened list of args in TransferFunctionMatrix"""
        return [elem for tup in self.args[0] for elem in tup]

    def _eval_evalf(self, prec):
        """Calls evalf() on each transfer function in the transfer function matrix"""
        mat = self._expr_mat.applyfunc(lambda a: a.evalf(n=prec_to_dps(prec)))
        return _to_TFM(mat, self.var)

    def _eval_simplify(self, **kwargs):
        """Simplifies the transfer function matrix"""
        simp_mat = self._expr_mat.applyfunc(lambda a: cancel(a, expand=False))
        return _to_TFM(simp_mat, self.var)

    def expand(self, **hints):
        """Expands the transfer function matrix"""
        expand_mat = self._expr_mat.expand(**hints)
        return _to_TFM(expand_mat, self.var)<|MERGE_RESOLUTION|>--- conflicted
+++ resolved
@@ -1663,19 +1663,11 @@
     primary plant of the closed-loop system or in simple words, the transfer
     function representing the system/process to be controlled. Most of the time, a controller system is also
     placed in series with the plant. This controller is known as the **plant controller** as it controls
-<<<<<<< HEAD
-    the plant by varying the input that goes into plant. The second argument, ``controller``,
-    as the name suggests, controls the fed back signal to the ``plant``. It is the equivalent transfer
-    function of the feedback controlling system which is generally a sensor system that constantly
-    takes in the output signal produced and feeds it back to the primary plant (or a plant-controller
-    if one is connected in series with the plant). Note that the feedback controller is not same as the
-=======
     the plant by varying the input that goes into plant. The second argument, ``sys2``,
     as the name suggests, controls the fed back signal to the ``sys1``. It is the equivalent transfer
     function of the feedback controling system which is generally a sensor system that constantly
     takes in the output signal produced and feeds it back to the primary sys1 (or a plant-controller
     if one is connected in series with the sys1). Note that the feedback controller is not same as the
->>>>>>> d5f9c914
     plant controller.
 
     Generally, in control theory, we want the output signal to follow the input signal or in
@@ -1688,11 +1680,7 @@
     controller and reference (input) signal to sys1. This type of feedback loop is known as the
     positive feedback loop ("sum" is taken and hence the name **Positive Feedback**).
 
-<<<<<<< HEAD
-    Both ``plant`` and ``controller`` can either be ``Series`` or
-=======
     Both ``sys1`` and ``sys2`` can either be ``Series`` or
->>>>>>> d5f9c914
     ``TransferFunction`` objects.
 
     Parameters
@@ -1701,19 +1689,11 @@
     sys1 : Series, TransferFunction
         The plant. Also commonly known as the open
         loop gain / open-loop tranfer function.
-<<<<<<< HEAD
-    controller : Series, TransferFunction, optional
-        The feedback plant (often a feedback controller). Also
-        commonly known as the feedback factor.
-        If not specified explicitly, the controller is
-        assumed to be unit (1) transfer function.
-=======
     sys2 : Series, TransferFunction, optional
         The feedback path system (often a feedback controller).
     
         If not specified explicitly, the sys2 is
         assumed to be unit (1.0) transfer function.
->>>>>>> d5f9c914
     sign : int, optional
         The type of closed-loop feedback. Can either be ``1``
         (for positive feedback) or ``-1`` (for negative feedback).
@@ -1723,16 +1703,6 @@
     ======
 
     ValueError
-<<<<<<< HEAD
-        When ``plant`` and ``controller`` are not using the
-        same complex variable of the Laplace transform.
-
-        When a combination of ``plant`` and ``controller`` yields
-        zero denominator.
-
-    TypeError
-        When either ``plant`` or ``controller`` is not a ``Series`` or a
-=======
         When ``sys1`` and ``sys2`` are not using the
         same complex variable of the Laplace transform.
 
@@ -1741,7 +1711,6 @@
 
     TypeError
         When either ``sys1`` or ``sys2`` is not a ``Series`` or a
->>>>>>> d5f9c914
         ``TransferFunction`` object.
 
     Examples
@@ -1759,19 +1728,11 @@
     >>> F1.args
     (TransferFunction(3*s**2 + 7*s - 3, s**2 - 4*s + 2, s), TransferFunction(5*s - 10, s + 7, s), -1)
 
-<<<<<<< HEAD
-    You can get the primary and the feedback controller using ``.plant`` and ``.controller`` respectively.
-=======
     You can get the primary and the feedback controller using ``.sys1`` and ``.sys2`` respectively.
->>>>>>> d5f9c914
 
     >>> F1.sys1
     TransferFunction(3*s**2 + 7*s - 3, s**2 - 4*s + 2, s)
-<<<<<<< HEAD
-    >>> F1.controller
-=======
     >>> F1.sys2
->>>>>>> d5f9c914
     TransferFunction(5*s - 10, s + 7, s)
 
     You can get the resultant closed loop transfer function obtained by negative feedback
@@ -1798,15 +1759,6 @@
     MIMOFeedback, Series, Parallel
 
     """
-<<<<<<< HEAD
-    def __new__(cls, plant, controller=None, sign=-1):
-        if not controller:
-            controller = TransferFunction(1, 1, plant.var)
-
-        if not (isinstance(plant, (TransferFunction, Series))
-            and isinstance(controller, (TransferFunction, Series))):
-            raise TypeError("Unsupported type for `plant` or `controller` of Feedback.")
-=======
     def __new__(cls, sys1, sys2=None, sign=-1):
         if not sys2:
             sys2 = TransferFunction(1, 1, sys1.var)
@@ -1814,25 +1766,11 @@
         if not (isinstance(sys1, (TransferFunction, Series))
             and isinstance(sys2, (TransferFunction, Series))):
             raise TypeError("Unsupported type for `sys1` or `sys2` of Feedback.")
->>>>>>> d5f9c914
 
         if sign not in [-1, 1]:
             raise ValueError("Unsupported type for feedback. `sign` arg should "
                 "either be 1 (positive feedback loop) or -1 (negative feedback loop).")
 
-<<<<<<< HEAD
-        if Mul(plant.to_expr(), controller.to_expr()).simplify() == sign:
-            raise ValueError("The equivalent system will have zero denominator.")
-
-        if plant.var != controller.var:
-            raise ValueError("Both `plant` and `controller` should be using the"
-                " same complex variable.")
-
-        obj = super().__new__(cls, plant, controller, _sympify(sign))
-        obj._plant = plant
-        obj._controller = controller
-        obj._var = plant.var
-=======
         if Mul(sys1.to_expr(), sys2.to_expr()) == sign:
             raise ValueError("The equivalent system will have zero denominator.")
         if sys1.var != sys2.var:
@@ -1842,7 +1780,6 @@
         obj._sys1 = sys1
         obj._sys2 = sys2
         obj._var = sys1.var
->>>>>>> d5f9c914
         obj._sign = sign
 
         return obj
@@ -1873,11 +1810,7 @@
         return self._sys1
 
     @property
-<<<<<<< HEAD
-    def controller(self):
-=======
     def sys2(self):
->>>>>>> d5f9c914
         """
         Returns the feedback controller of the closed-loop feedback.
 
@@ -1889,29 +1822,17 @@
         >>> plant = TransferFunction(3*s**2 + 7*s - 3, s**2 - 4*s + 2, s)
         >>> controller = TransferFunction(5*s - 10, s + 7, s)
         >>> F1 = Feedback(plant, controller)
-<<<<<<< HEAD
-        >>> F1.controller
-=======
         >>> F1.sys2
->>>>>>> d5f9c914
         TransferFunction(5*s - 10, s + 7, s)
         >>> G = TransferFunction(2*s**2 + 5*s + 1, p**2 + 2*p + 3, p)
         >>> C = TransferFunction(5*p + 10, p + 10, p)
         >>> P = TransferFunction(1 - s, p + 2, p)
         >>> F2 = Feedback(TransferFunction(1, 1, p), G*C*P)
-<<<<<<< HEAD
-        >>> F2.controller
-        Series(TransferFunction(2*s**2 + 5*s + 1, p**2 + 2*p + 3, p), TransferFunction(5*p + 10, p + 10, p), TransferFunction(1 - s, p + 2, p))
-
-        """
-        return self._controller
-=======
         >>> F2.sys2
         Series(TransferFunction(2*s**2 + 5*s + 1, p**2 + 2*p + 3, p), TransferFunction(5*p + 10, p + 10, p), TransferFunction(1 - s, p + 2, p))
 
         """
         return self._sys2
->>>>>>> d5f9c914
 
     @property
     def var(self):
@@ -1969,11 +1890,7 @@
 
         """
 
-<<<<<<< HEAD
-        return 1/(1 - self.sign*self.plant.to_expr()*self.controller.to_expr())
-=======
         return 1/(1 - self.sign*self.sys1.to_expr()*self.sys2.to_expr())
->>>>>>> d5f9c914
 
     def doit(self, cancel=False, expand=False, **kwargs):
         """
@@ -2009,15 +1926,9 @@
         # F_n and F_d are resultant TFs of num and den of Feedback.
         F_n, unit = self.sys1.doit(), TransferFunction(1, 1, self.sys1.var)
         if self.sign == -1:
-<<<<<<< HEAD
-            F_d = Parallel(unit, Series(self.controller, *arg_list)).doit()
-        else:
-            F_d = Parallel(unit, -Series(self.controller, *arg_list)).doit()
-=======
             F_d = Parallel(unit, Series(self.sys2, *arg_list)).doit()
         else:
             F_d = Parallel(unit, -Series(self.sys2, *arg_list)).doit()
->>>>>>> d5f9c914
 
         _resultant_tf = TransferFunction(F_n.num * F_d.den, F_n.den * F_d.num, F_n.var)
 
@@ -2033,20 +1944,12 @@
         return self.doit()
 
     def __neg__(self):
-<<<<<<< HEAD
-        return Feedback(-self.plant, -self.controller, self.sign)
-=======
         return Feedback(-self.sys1, -self.sys2, self.sign)
->>>>>>> d5f9c914
 
 
 def _is_invertible(a, b, sign):
     """
-<<<<<<< HEAD
-    Checks whether a given pair of plant and controller
-=======
     Checks whether a given pair of MIMO
->>>>>>> d5f9c914
     systems passed is invertible or not.
     """
     _mat = eye(a.num_outputs) - sign*(a.doit()._expr_mat)*(b.doit()._expr_mat)
@@ -2063,17 +1966,10 @@
     Parameters
     ==========
 
-<<<<<<< HEAD
-    plant : MIMOSeries, TransferFunctionMatrix
-        The primary plant.
-    controller : MIMOSeries, TransferFunctionMatrix
-        The feedback plant (often a feedback controller).
-=======
     sys1 : MIMOSeries, TransferFunctionMatrix
         The MIMO system placed on the feedforward path.
     sys2 : MIMOSeries, TransferFunctionMatrix
         The feedback path system (often a feedback controller).
->>>>>>> d5f9c914
     sign : int, optional
         The type of closed-loop MIMO feedback. Can either be ``1``
         (for positive feedback) or ``-1`` (for negative feedback).
@@ -2083,31 +1979,18 @@
     ======
 
     ValueError
-<<<<<<< HEAD
-        When ``plant`` and ``controller`` are not using the
+        When ``sys1`` and ``sys2`` are not using the
         same complex variable of the Laplace transform.
 
         Forward path model should have an equal number of inputs/outputs
         to the feedback path outputs/inputs.
 
-        When product of ``plant`` and ``controller`` is not a square matrix.
-=======
-        When ``sys1`` and ``sys2`` are not using the
-        same complex variable of the Laplace transform.
-
-        When shapes of ``sys1`` and ``sys2`` are not the same.
-
-        When either ``sys1`` or ``sys2`` is not a square matrix.
->>>>>>> d5f9c914
+        When product of ``sys1`` and ``sys2`` is not a square matrix.
 
         When the equivalent closed-loop MIMO system is not invertible.
 
     TypeError
-<<<<<<< HEAD
-        When either ``plant`` or ``controller`` is not a ``MIMOSeries`` or a
-=======
         When either ``sys1`` or ``sys2`` is not a ``MIMOSeries`` or a
->>>>>>> d5f9c914
         ``TransferFunctionMatrix`` object.
 
     Examples
@@ -2159,45 +2042,20 @@
     Feedback, MIMOSeries, MIMOParallel
 
     """
-<<<<<<< HEAD
-    def __new__(cls, plant, controller, sign=-1):
-        if not (isinstance(plant, (TransferFunctionMatrix, MIMOSeries))
-            and isinstance(controller, (TransferFunctionMatrix, MIMOSeries))):
-            raise TypeError("Unsupported type for `plant` or `controller` of MIMO Feedback.")
-
-        if plant.num_inputs != controller.num_outputs or \
-            plant.num_outputs != controller.num_inputs:
-            raise ValueError("Product of `plant` and `controller` "
-                "must yield a square matrix.")
-=======
-    def __new__(cls, sys1, sys2, sign=-1):
+    def __new__(cls, sys1, sys1, sign=-1):
         if not (isinstance(sys1, (TransferFunctionMatrix, MIMOSeries))
             and isinstance(sys2, (TransferFunctionMatrix, MIMOSeries))):
             raise TypeError("Unsupported type for `sys1` or `sys2` of MIMO Feedback.")
 
-        if not (sys1.num_inputs == sys1.num_inputs == sys2.num_inputs == \
-                sys2.num_inputs):
-            raise ValueError("`sys1` and `sys2` must be square matrices of"
-                "the same shape.")
->>>>>>> d5f9c914
+        if sys1.num_inputs != sys2.num_outputs or \
+            sys1.num_outputs != sys2.num_inputs:
+            raise ValueError("Product of `sys1` and `sys2` "
+                "must yield a square matrix.")
 
         if sign not in [-1, 1]:
             raise ValueError("Unsupported type for feedback. `sign` arg should "
                 "either be 1 (positive feedback loop) or -1 (negative feedback loop).")
 
-<<<<<<< HEAD
-        if not _is_invertible(plant, controller, sign):
-            raise ValueError("Non-Invertible system inputted.")
-
-        if plant.var != controller.var:
-            raise ValueError("Both `plant` and `controller` should be using the"
-                " same complex variable.")
-
-        obj = super().__new__(cls, plant, controller, _sympify(sign))
-        obj._plant = plant
-        obj._controller = controller
-        obj._var = plant.var
-=======
         if not _is_invertible(sys1, sys2, sign):
             raise ValueError("Non-Invertible system inputted.")
         if sys1.var != sys2.var:
@@ -2207,7 +2065,6 @@
         obj._sys1 = sys1
         obj._sys2 = sys2
         obj._var = sys1.var
->>>>>>> d5f9c914
         obj._sign = sign
 
         return obj
@@ -2248,11 +2105,7 @@
         return self._sys1
 
     @property
-<<<<<<< HEAD
-    def controller(self):
-=======
     def sys2(self):
->>>>>>> d5f9c914
         r"""
         Returns the feedback controller of the closed feedback loop.
 
@@ -2268,11 +2121,7 @@
         >>> sys1 = TransferFunctionMatrix([[tf1, tf2], [tf2, tf1]])
         >>> sys2 = TransferFunctionMatrix([[tf1, tf3], [tf3, tf2]])
         >>> F_1 = MIMOFeedback(sys1, sys2)
-<<<<<<< HEAD
-        >>> F_1.controller
-=======
         >>> F_1.sys2
->>>>>>> d5f9c914
         TransferFunctionMatrix(((TransferFunction(s**2, s**3 - s + 1, s), TransferFunction(1, 1, s)), (TransferFunction(1, 1, s), TransferFunction(1, s, s))))
         >>> pprint(_, use_unicode=False)
         [     2       ]
@@ -2286,11 +2135,7 @@
         [    1       s]{t}
 
         """
-<<<<<<< HEAD
-        return self._controller
-=======
         return self._sys2
->>>>>>> d5f9c914
 
     @property
     def var(self):
@@ -2370,16 +2215,11 @@
         [  p  - 3*p  + 2*p - 1        p  - 3*p  + 2*p - 1    ]
 
         """
-<<<<<<< HEAD
-        _plant_mat = self.plant.doit()._expr_mat
-        _controller_mat = self.controller.doit()._expr_mat
-=======
-        _plant_mat = self.sys1.doit()._expr_mat
-        _controller_mat = self.sys2.doit()._expr_mat
->>>>>>> d5f9c914
+        _sys1_mat = self.sys1.doit()._expr_mat
+        _sys2_mat = self.sys2.doit()._expr_mat
 
         return (eye(self.sys1.num_inputs) - \
-            self.sign*_plant_mat*_controller_mat).inv()
+            self.sign*_sys1_mat*_sys2_mat).inv()
 
     def doit(self, cancel=True, expand=False, **kwargs):
         r"""
@@ -2458,19 +2298,11 @@
 
         return _resultant_tfm
 
-<<<<<<< HEAD
-    def _eval_rewrite_as_TransferFunctionMatrix(self, plant, controller, sign, **kwargs):
-        return self.doit()
-
-    def __neg__(self):
-        return MIMOFeedback(-self.plant, -self.controller, self.sign)
-=======
     def _eval_rewrite_as_TransferFunctionMatrix(self, sys1, sys2, sign, **kwargs):
         return self.doit()
 
     def __neg__(self):
         return MIMOFeedback(-self.sys1, -self.sys2, self.sign)
->>>>>>> d5f9c914
 
 
 def _to_TFM(mat, var):
