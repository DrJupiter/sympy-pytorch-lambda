from sympy import (symbols, pi, oo, S, exp, sqrt, besselk, Indexed, Rational,
<<<<<<< HEAD
                    simplify, Piecewise, factorial, Eq, gamma)
from sympy.core.numbers import comp
=======
                    simplify, Piecewise, factorial, Eq, gamma, Sum)
>>>>>>> 8ee7fbdc
from sympy.stats import density
from sympy.stats.joint_rv import marginal_distribution
from sympy.stats.joint_rv_types import JointRV
from sympy.stats.crv_types import Normal
from sympy.utilities.pytest import raises, XFAIL
from sympy.integrals.integrals import integrate
from sympy.matrices import Matrix
x, y, z, a, b = symbols('x y z a b')

def test_Normal():
    m = Normal('A', [1, 2], [[1, 0], [0, 1]])
    assert density(m)(1, 2) == 1/(2*pi)
    raises (ValueError, lambda:m[2])
    raises (ValueError,\
        lambda: Normal('M',[1, 2], [[0, 0], [0, 1]]))
    n = Normal('B', [1, 2, 3], [[1, 0, 0], [0, 1, 0], [0, 0, 1]])
    p = Normal('C',  Matrix([1, 2]), Matrix([[1, 0], [0, 1]]))
    assert density(m)(x, y) == density(p)(x, y)
    assert marginal_distribution(n, 0, 1)(1, 2) == 1/(2*pi)
    assert integrate(density(m)(x, y), (x, -oo, oo), (y, -oo, oo)).evalf() == 1
    N = Normal('N', [1, 2], [[x, 0], [0, y]])
    assert density(N)(0, 0) == exp(-2/y - 1/(2*x))/(2*pi*sqrt(x*y))

    raises (ValueError, lambda: Normal('M', [1, 2], [[1, 1], [1, -1]]))

def test_MultivariateTDist():
    from sympy.stats.joint_rv_types import MultivariateT
    t1 = MultivariateT('T', [0, 0], [[1, 0], [0, 1]], 2)
    assert(density(t1))(1, 1) == 1/(8*pi)
    assert integrate(density(t1)(x, y), (x, -oo, oo), \
        (y, -oo, oo)).evalf() == 1
    raises(ValueError, lambda: MultivariateT('T', [1, 2], [[1, 1], [1, -1]], 1))
    t2 = MultivariateT('t2', [1, 2], [[x, 0], [0, y]], 1)
    assert density(t2)(1, 2) == 1/(2*pi*sqrt(x*y))

def test_multivariate_laplace():
    from sympy.stats.crv_types import Laplace
    raises(ValueError, lambda: Laplace('T', [1, 2], [[1, 2], [2, 1]]))
    L = Laplace('L', [1, 0], [[1, 2], [0, 1]])
    assert density(L)(2, 3) == exp(2)*besselk(0, sqrt(3))/pi
    L1 = Laplace('L1', [1, 2], [[x, 0], [0, y]])
    assert density(L1)(0, 1) == \
        exp(2/y)*besselk(0, sqrt((2 + 4/y + 1/x)/y))/(pi*sqrt(x*y))

def test_NormalGamma():
    from sympy.stats.joint_rv_types import NormalGamma
    from sympy import gamma
    ng = NormalGamma('G', 1, 2, 3, 4)
    assert density(ng)(1, 1) == 32*exp(-4)/sqrt(pi)
    raises(ValueError, lambda:NormalGamma('G', 1, 2, 3, -1))
    assert marginal_distribution(ng, 0)(1) == \
        3*sqrt(10)*gamma(S(7)/4)/(10*sqrt(pi)*gamma(S(5)/4))
    assert marginal_distribution(ng, y)(1) == exp(-S(1)/4)/128

def test_MultivariateBeta():
    from sympy.stats.joint_rv_types import MultivariateBeta
    from sympy import gamma
    a1, a2 = symbols('a1, a2', positive=True)
    a1_f, a2_f = symbols('a1, a2', positive=False)
    mb = MultivariateBeta('B', [a1, a2])
    mb_c = MultivariateBeta('C', a1, a2)
    assert density(mb)(1, 2) == S(2)**(a2 - 1)*gamma(a1 + a2)/\
                                (gamma(a1)*gamma(a2))
    assert marginal_distribution(mb_c, 0)(3) == S(3)**(a1 - 1)*gamma(a1 + a2)/\
                                                (a2*gamma(a1)*gamma(a2))
    raises(ValueError, lambda: MultivariateBeta('b1', [a1_f, a2]))
    raises(ValueError, lambda: MultivariateBeta('b2', [a1, a2_f]))
    raises(ValueError, lambda: MultivariateBeta('b3', [0, 0]))
    raises(ValueError, lambda: MultivariateBeta('b4', [a1_f, a2_f]))

def test_MultivariateEwens():
    from sympy.stats.joint_rv_types import MultivariateEwens
    n, theta = symbols('n theta', positive=True)
    theta_f = symbols('t_f', negative=True)
    a = symbols('a_1:4', positive = True, integer = True)
    ed = MultivariateEwens('E', 3, theta)
    assert density(ed)(a[0], a[1], a[2]) == Piecewise((6*2**(-a[1])*3**(-a[2])*
                                            theta**a[0]*theta**a[1]*theta**a[2]/
                                            (theta*(theta + 1)*(theta + 2)*
                                            factorial(a[0])*factorial(a[1])*
                                            factorial(a[2])), Eq(a[0] + 2*a[1] +
                                            3*a[2], 3)), (0, True))
    assert marginal_distribution(ed, ed[1])(a[1]) == Piecewise((6*2**(-a[1])*
                                                    theta**a[1]/((theta + 1)*
                                                    (theta + 2)*factorial(a[1])),
                                                    Eq(2*a[1] + 1, 3)), (0, True))
    raises(ValueError, lambda: MultivariateEwens('e1', 5, theta_f))
    raises(ValueError, lambda: MultivariateEwens('e1', n, theta))

def test_Multinomial():
    from sympy.stats.joint_rv_types import Multinomial
    n, x1, x2, x3, x4 = symbols('n, x1, x2, x3, x4', nonnegative=True, integer=True)
    p1, p2, p3, p4 = symbols('p1, p2, p3, p4', positive=True)
    p1_f, n_f = symbols('p1_f, n_f', negative=True)
    M = Multinomial('M', n, [p1, p2, p3, p4])
    C = Multinomial('C', 3, p1, p2, p3)
    f = factorial
<<<<<<< HEAD
    assert simplify(density(M)(x1, x2, x3, x4) -
            S(6)*p1**x1*p2**x2*p3**x3*p4**x4/(f(x1)*f(x2)*f(x3)*f(x4))) == S(0)
    assert comp(marginal_distribution(M_c, M_c[0])(1), 7.29, .01)
=======
    assert density(M)(x1, x2, x3, x4) == Piecewise((p1**x1*p2**x2*p3**x3*p4**x4*
                                            f(n)/(f(x1)*f(x2)*f(x3)*f(x4)),
                                            Eq(n, x1 + x2 + x3 + x4)), (0, True))
    assert marginal_distribution(C, C[0])(x1).subs(x1, 1) ==\
                                                            3*p1*p2**2 +\
                                                            6*p1*p2*p3 +\
                                                            3*p1*p3**2
>>>>>>> 8ee7fbdc
    raises(ValueError, lambda: Multinomial('b1', 5, [p1, p2, p3, p1_f]))
    raises(ValueError, lambda: Multinomial('b2', n_f, [p1, p2, p3, p4]))
    raises(ValueError, lambda: Multinomial('b3', n, 0.5, 0.4, 0.3, 0.1))

def test_NegativeMultinomial():
    from sympy.stats.joint_rv_types import NegativeMultinomial
    k0, x1, x2, x3, x4 = symbols('k0, x1, x2, x3, x4', nonnegative=True, integer=True)
    p1, p2, p3, p4 = symbols('p1, p2, p3, p4', positive=True)
    p1_f = symbols('p1_f', negative=True)
    N = NegativeMultinomial('N', 4, [p1, p2, p3, p4])
    C = NegativeMultinomial('C', 4, 0.1, 0.2, 0.3)
    g = gamma
    f = factorial
    assert simplify(density(N)(x1, x2, x3, x4) -
            p1**x1*p2**x2*p3**x3*p4**x4*(-p1 - p2 - p3 - p4 + 1)**4*g(x1 + x2 +
            x3 + x4 + 4)/(6*f(x1)*f(x2)*f(x3)*f(x4))) == S(0)
<<<<<<< HEAD
    assert comp(marginal_distribution(N_c, N_c[0])(1).evalf(), 0.33, .01)
=======
    assert marginal_distribution(C, C[0])(1).evalf().round(2) == 0.33
>>>>>>> 8ee7fbdc
    raises(ValueError, lambda: NegativeMultinomial('b1', 5, [p1, p2, p3, p1_f]))
    raises(ValueError, lambda: NegativeMultinomial('b2', k0, 0.5, 0.4, 0.3, 0.4))


def test_JointPSpace_marginal_distribution():
    from sympy.stats.joint_rv_types import MultivariateT
    from sympy import polar_lift
    T = MultivariateT('T', [0, 0], [[1, 0], [0, 1]], 2)
    assert marginal_distribution(T, T[1])(x) == sqrt(2)*(x**2 + 2)/(
        8*polar_lift(x**2/2 + 1)**(S(5)/2))
    assert integrate(marginal_distribution(T, 1)(x), (x, -oo, oo)) == 1
    t = MultivariateT('T', [0, 0, 0], [[1, 0, 0], [0, 1, 0], [0, 0, 1]], 3)
    assert comp(marginal_distribution(t, 0)(1).evalf(), 0.2, .01)


def test_JointRV():
    from sympy.stats.joint_rv import JointDistributionHandmade
    x1, x2 = (Indexed('x', i) for i in (1, 2))
    pdf = exp(-x1**2/2 + x1 - x2**2/2 - S(1)/2)/(2*pi)
    X = JointRV('x', pdf)
    assert density(X)(1, 2) == exp(-2)/(2*pi)
    assert isinstance(X.pspace.distribution, JointDistributionHandmade)
    assert marginal_distribution(X, 0)(2) == sqrt(2)*exp(-S(1)/2)/(2*sqrt(pi))

def test_expectation():
    from sympy import simplify
    from sympy.stats import E
    m = Normal('A', [x, y], [[1, 0], [0, 1]])
    assert simplify(E(m[1])) == y

@XFAIL
def test_joint_vector_expectation():
    from sympy.stats import E
    m = Normal('A', [x, y], [[1, 0], [0, 1]])
    assert E(m) == (x, y)<|MERGE_RESOLUTION|>--- conflicted
+++ resolved
@@ -1,10 +1,6 @@
 from sympy import (symbols, pi, oo, S, exp, sqrt, besselk, Indexed, Rational,
-<<<<<<< HEAD
-                    simplify, Piecewise, factorial, Eq, gamma)
+                    simplify, Piecewise, factorial, Eq, gamma, Sum)
 from sympy.core.numbers import comp
-=======
-                    simplify, Piecewise, factorial, Eq, gamma, Sum)
->>>>>>> 8ee7fbdc
 from sympy.stats import density
 from sympy.stats.joint_rv import marginal_distribution
 from sympy.stats.joint_rv_types import JointRV
@@ -102,11 +98,6 @@
     M = Multinomial('M', n, [p1, p2, p3, p4])
     C = Multinomial('C', 3, p1, p2, p3)
     f = factorial
-<<<<<<< HEAD
-    assert simplify(density(M)(x1, x2, x3, x4) -
-            S(6)*p1**x1*p2**x2*p3**x3*p4**x4/(f(x1)*f(x2)*f(x3)*f(x4))) == S(0)
-    assert comp(marginal_distribution(M_c, M_c[0])(1), 7.29, .01)
-=======
     assert density(M)(x1, x2, x3, x4) == Piecewise((p1**x1*p2**x2*p3**x3*p4**x4*
                                             f(n)/(f(x1)*f(x2)*f(x3)*f(x4)),
                                             Eq(n, x1 + x2 + x3 + x4)), (0, True))
@@ -114,7 +105,6 @@
                                                             3*p1*p2**2 +\
                                                             6*p1*p2*p3 +\
                                                             3*p1*p3**2
->>>>>>> 8ee7fbdc
     raises(ValueError, lambda: Multinomial('b1', 5, [p1, p2, p3, p1_f]))
     raises(ValueError, lambda: Multinomial('b2', n_f, [p1, p2, p3, p4]))
     raises(ValueError, lambda: Multinomial('b3', n, 0.5, 0.4, 0.3, 0.1))
@@ -131,11 +121,7 @@
     assert simplify(density(N)(x1, x2, x3, x4) -
             p1**x1*p2**x2*p3**x3*p4**x4*(-p1 - p2 - p3 - p4 + 1)**4*g(x1 + x2 +
             x3 + x4 + 4)/(6*f(x1)*f(x2)*f(x3)*f(x4))) == S(0)
-<<<<<<< HEAD
-    assert comp(marginal_distribution(N_c, N_c[0])(1).evalf(), 0.33, .01)
-=======
-    assert marginal_distribution(C, C[0])(1).evalf().round(2) == 0.33
->>>>>>> 8ee7fbdc
+    assert comp(marginal_distribution(C, C[0])(1).evalf(), 0.33, .01)
     raises(ValueError, lambda: NegativeMultinomial('b1', 5, [p1, p2, p3, p1_f]))
     raises(ValueError, lambda: NegativeMultinomial('b2', k0, 0.5, 0.4, 0.3, 0.4))
 
