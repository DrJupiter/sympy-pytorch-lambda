from __future__ import print_function, division

from sympy import (Basic, sympify, symbols, Dummy, Lambda, summation,
<<<<<<< HEAD
        Piecewise, S, cacheit, Sum, exp, I, oo, Ne, Eq, poly, Symbol, series, factorial)
from sympy.polys.polyerrors import PolynomialError
=======
        Piecewise, S, cacheit, Sum, exp, I, Ne, Eq, And, Mul)
>>>>>>> f49ab56b
from sympy.solvers.solveset import solveset
from sympy.stats.crv import reduce_rational_inequalities_wrap
from sympy.stats.rv import (NamedArgsMixin, SinglePSpace, SingleDomain,
        random_symbols, PSpace, ConditionalDomain, RandomDomain,
        ProductDomain, ProductPSpace)
from sympy.stats.symbolic_probability import Probability
from sympy.functions.elementary.integers import floor
from sympy.functions.special.tensor_functions import KroneckerDelta
from sympy.sets.fancysets import Range, FiniteSet
from sympy.sets.sets import Union
from sympy.sets.contains import Contains
from sympy.utilities import filldedent
import random

class DiscreteDistribution(Basic):
    def __call__(self, *args):
        return self.pdf(*args)


class SingleDiscreteDistribution(Basic, NamedArgsMixin):
    """ Discrete distribution of a single variable

    Serves as superclass for PoissonDistribution etc....

    Provides methods for pdf, cdf, and sampling

    See Also:
        sympy.stats.crv_types.*
    """

    set = S.Integers

    def __new__(cls, *args):
        args = list(map(sympify, args))
        return Basic.__new__(cls, *args)

    @staticmethod
    def check(*args):
        pass

    def sample(self):
        """ A random realization from the distribution """
        icdf = self._inverse_cdf_expression()
        while True:
            sample_ = floor(list(icdf(random.uniform(0, 1)))[0])
            if sample_ >= self.set.inf:
                return sample_

    @cacheit
    def _inverse_cdf_expression(self):
        """ Inverse of the CDF

        Used by sample
        """
        x = symbols('x', positive=True,
         integer=True, cls=Dummy)
        z = symbols('z', positive=True, cls=Dummy)
        cdf_temp = self.cdf(x)
        # Invert CDF
        try:
            inverse_cdf = solveset(cdf_temp - z, x, domain=S.Reals)
        except NotImplementedError:
            inverse_cdf = None
        if not inverse_cdf or len(inverse_cdf.free_symbols) != 1:
            raise NotImplementedError("Could not invert CDF")
        return Lambda(z, inverse_cdf)

    @cacheit
    def compute_cdf(self, **kwargs):
        """ Compute the CDF from the PDF

        Returns a Lambda
        """
        x, z = symbols('x, z', integer=True, finite=True, cls=Dummy)
        left_bound = self.set.inf

        # CDF is integral of PDF from left bound to z
        pdf = self.pdf(x)
        cdf = summation(pdf, (x, left_bound, z), **kwargs)
        # CDF Ensure that CDF left of left_bound is zero
        cdf = Piecewise((cdf, z >= left_bound), (0, True))
        return Lambda(z, cdf)

    def _cdf(self, x):
        return None

    def cdf(self, x, **kwargs):
        """ Cumulative density function """
        if not kwargs:
            cdf = self._cdf(x)
            if cdf is not None:
                return cdf
        return self.compute_cdf(**kwargs)(x)

    @cacheit
    def compute_characteristic_function(self, **kwargs):
        """ Compute the characteristic function from the PDF

        Returns a Lambda
        """
        x, t = symbols('x, t', real=True, finite=True, cls=Dummy)
        pdf = self.pdf(x)
        cf = summation(exp(I*t*x)*pdf, (x, self.set.inf, self.set.sup))
        return Lambda(t, cf)

    def _characteristic_function(self, t):
        return None

    def characteristic_function(self, t, **kwargs):
        """ Characteristic function """
        if not kwargs:
            cf = self._characteristic_function(t)
            if cf is not None:
                return cf
        return self.compute_characteristic_function(**kwargs)(t)

    def expectation(self, expr, var, evaluate=True, **kwargs):
        """ Expectation of expression over distribution """
        # TODO: support discrete sets with non integer stepsizes

        if evaluate:
            try:
                # note: in order for this algorithm to be valid,
                #   the characteristic function must have continuous
                #   derivatives up to the highest power of the variable in the expression

                t = Symbol('t', real=True, dummy=True)

                cf = self.characteristic_function(t)

                p = poly(expr, var)
                deg = p.degree()
                taylor = poly(series(cf.subs(t, t / I), t, 0, deg + 1).removeO(), t)
                result = sum(
                    p.coeff_monomial(var ** k) * taylor.coeff_monomial(t ** k) * factorial(k) for k in range(deg + 1))

                return result

            except PolynomialError:
                return summation(expr * self.pdf(var),
                                 (var, self.set.inf, self.set.sup), **kwargs)

        else:
            return Sum(expr * self.pdf(var),
                         (var, self.set.inf, self.set.sup), **kwargs)

    def __call__(self, *args):
        return self.pdf(*args)


class DiscreteDistributionHandmade(SingleDiscreteDistribution):
    _argnames = ('pdf',)

    @property
    def set(self):
        return self.args[1]

    def __new__(cls, pdf, set=S.Integers):
        return Basic.__new__(cls, pdf, set)

class DiscreteDomain(RandomDomain):
    """
    A domain with discrete support with step size one.
    Represented using symbols and Range.
    """
    is_Discrete = True

class SingleDiscreteDomain(DiscreteDomain, SingleDomain):
    def as_boolean(self):
        return Contains(self.symbol, self.set)


class ConditionalDiscreteDomain(DiscreteDomain, ConditionalDomain):
    """
    Domain with discrete support of step size one, that is restricted by
    some condition.
    """
    @property
    def set(self):
        rv = self.symbols
        if len(self.symbols) > 1:
            raise NotImplementedError(filldedent('''
                Multivariate condtional domains are not yet implemented.'''))
        rv = list(rv)[0]
        return reduce_rational_inequalities_wrap(self.condition,
            rv).intersect(self.fulldomain.set)


class DiscretePSpace(PSpace):
    is_real = True
    is_Discrete = True

    @property
    def pdf(self):
        return self.density(*self.symbols)

    def where(self, condition):
        rvs = random_symbols(condition)
        assert all(r.symbol in self.symbols for r in rvs)
        if (len(rvs) > 1):
            raise NotImplementedError(filldedent('''Multivariate discrete
            random variables are not yet supported.'''))
        conditional_domain = reduce_rational_inequalities_wrap(condition,
            rvs[0])
        conditional_domain = conditional_domain.intersect(self.domain.set)
        return SingleDiscreteDomain(rvs[0].symbol, conditional_domain)

    def probability(self, condition):
        complement = isinstance(condition, Ne)
        if complement:
            condition = Eq(condition.args[0], condition.args[1])
        try:
            _domain = self.where(condition).set
            if condition == False or _domain is S.EmptySet:
                return S.Zero
            if condition == True or _domain == self.domain.set:
                return S.One
            prob = self.eval_prob(_domain)
        except NotImplementedError:
            from sympy.stats.rv import density
            expr = condition.lhs - condition.rhs
            dens = density(expr)
            if not isinstance(dens, DiscreteDistribution):
                dens = DiscreteDistributionHandmade(dens)
            z = Dummy('z', real = True)
            space = SingleDiscretePSpace(z, dens)
            prob = space.probability(condition.__class__(space.value, 0))
        if (prob == None):
            prob = Probability(condition)
        return prob if not complement else S.One - prob

    def eval_prob(self, _domain):
        sym = list(self.symbols)[0]
        if isinstance(_domain, Range):
            n = symbols('n', integer=True, finite=True)
            inf, sup, step = (r for r in _domain.args)
            summand = ((self.pdf).replace(
              sym, n*step))
            rv = summation(summand,
                (n, inf/step, (sup)/step - 1)).doit()
            return rv
        elif isinstance(_domain, FiniteSet):
            pdf = Lambda(sym, self.pdf)
            rv = sum(pdf(x) for x in _domain)
            return rv
        elif isinstance(_domain, Union):
            rv = sum(self.eval_prob(x) for x in _domain.args)
            return rv

    def conditional_space(self, condition):
        density = Lambda(self.symbols, self.pdf/self.probability(condition))
        condition = condition.xreplace(dict((rv, rv.symbol) for rv in self.values))
        domain = ConditionalDiscreteDomain(self.domain, condition)
        return DiscretePSpace(domain, density)

class ProductDiscreteDomain(ProductDomain, DiscreteDomain):
     def as_boolean(self):
        return And(*[domain.as_boolean for domain in self.domains])

class SingleDiscretePSpace(DiscretePSpace, SinglePSpace):
    """ Discrete probability space over a single univariate variable """
    is_real = True

    @property
    def set(self):
        return self.distribution.set

    @property
    def domain(self):
        return SingleDiscreteDomain(self.symbol, self.set)

    def sample(self):
        """
        Internal sample method

        Returns dictionary mapping RandomSymbol to realization value.
        """
        return {self.value: self.distribution.sample()}

    def integrate(self, expr, rvs=None, evaluate=True, **kwargs):
        rvs = rvs or (self.value,)
        if self.value not in rvs:
            return expr

        expr = expr.xreplace(dict((rv, rv.symbol) for rv in rvs))

        x = self.value.symbol
        try:
            return self.distribution.expectation(expr, x, evaluate=evaluate,
                    **kwargs)
        except NotImplementedError:
            return Sum(expr * self.pdf, (x, self.set.inf, self.set.sup),
                    **kwargs)

    def compute_cdf(self, expr, **kwargs):
        if expr == self.value:
            x = symbols("x", real=True, cls=Dummy)
            return Lambda(x, self.distribution.cdf(x, **kwargs))
        else:
            raise NotImplementedError()

    def compute_density(self, expr, **kwargs):
        if expr == self.value:
            return self.distribution
        raise NotImplementedError()

    def compute_characteristic_function(self, expr, **kwargs):
        if expr == self.value:
            t = symbols("t", real=True, cls=Dummy)
            return Lambda(t, self.distribution.characteristic_function(t, **kwargs))
        else:
            raise NotImplementedError()<|MERGE_RESOLUTION|>--- conflicted
+++ resolved
@@ -1,12 +1,9 @@
 from __future__ import print_function, division
 
 from sympy import (Basic, sympify, symbols, Dummy, Lambda, summation,
-<<<<<<< HEAD
-        Piecewise, S, cacheit, Sum, exp, I, oo, Ne, Eq, poly, Symbol, series, factorial)
+                   Piecewise, S, cacheit, Sum, exp, I, oo, Ne, Eq, poly, Symbol, series, factorial, And, Mul)
+
 from sympy.polys.polyerrors import PolynomialError
-=======
-        Piecewise, S, cacheit, Sum, exp, I, Ne, Eq, And, Mul)
->>>>>>> f49ab56b
 from sympy.solvers.solveset import solveset
 from sympy.stats.crv import reduce_rational_inequalities_wrap
 from sympy.stats.rv import (NamedArgsMixin, SinglePSpace, SingleDomain,
