--- conflicted
+++ resolved
@@ -412,11 +412,7 @@
 
     You can pass the parameters either as four separate vectors:
 
-<<<<<<< HEAD
-    >>> from sympy import meijerg, pprint, Tuple
-=======
     >>> from sympy import meijerg, Tuple, pprint
->>>>>>> fbf83647
     >>> from sympy.abc import x, a
     >>> pprint(meijerg((1, 2), (a, 4), (5,), [], x), use_unicode=False)
      __1, 2 /1, 2  a, 4 |  \
