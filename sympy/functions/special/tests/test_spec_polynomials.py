--- conflicted
+++ resolved
@@ -8,11 +8,8 @@
 from sympy.core.compatibility import range
 from sympy.core.expr import unchanged
 from sympy.core.function import ArgumentIndexError
-<<<<<<< HEAD
 from sympy.utilities.pytest import raises
-=======
-from sympy.utilities.pytest import raises, skip
->>>>>>> 0a4fc8b8
+
 
 x = Symbol('x')
 
