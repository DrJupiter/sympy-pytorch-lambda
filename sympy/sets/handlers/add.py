<<<<<<< HEAD
"""
FIXME: set_add or set_sub (Interval, Infinity or NegativeInfinity) is firstly damaged.
        It was fixed according incomplete evidence. Please be careful when using it.
"""

from sympy import symbols, S
=======
from sympy import symbols, S, oo
>>>>>>> cebe3719
from sympy.core import Basic, Expr
from sympy.core.numbers import Infinity, NegativeInfinity
from sympy.multipledispatch import dispatch
from sympy.sets import Interval, FiniteSet

<<<<<<< HEAD
=======

# XXX: The functions in this module are clearly not tested and are broken in a
# number of ways.

>>>>>>> cebe3719
_x, _y = symbols("x y")


@dispatch(Basic, Basic)
def _set_add(x, y): # noqa:F811
    return None


@dispatch(Expr, Expr)
<<<<<<< HEAD
def _set_add(x, y):
    return x + y

=======
def _set_add(x, y): # noqa:F811
    return x+y
>>>>>>> cebe3719

@dispatch(Interval, Interval)
def _set_add(x, y): # noqa:F811
    """
    Additions in interval arithmetic
    https://en.wikipedia.org/wiki/Interval_arithmetic
    """
    return Interval(x.start + y.start, x.end + y.end,
                    x.left_open or y.left_open, x.right_open or y.right_open)


@dispatch(Interval, Infinity)
<<<<<<< HEAD
def _set_add(x, y):
    if x.start == S.NegativeInfinity:
        return Interval(S.NegativeInfinity, S.Infinity)
    return FiniteSet(S.Infinity)


@dispatch(Interval, NegativeInfinity)
def _set_add(x, y):
    if x.end == S.Infinity:
        return Interval(S.NegativeInfinity, S.Infinity)
    return FiniteSet(S.NegativeInfinity)
=======
def _set_add(x, y): # noqa:F811
    if x.start is S.NegativeInfinity:
        return Interval(-oo, oo)
    return FiniteSet({S.Infinity})

@dispatch(Interval, NegativeInfinity)
def _set_add(x, y): # noqa:F811
    if x.end is S.Infinity:
        return Interval(-oo, oo)
    return FiniteSet({S.NegativeInfinity})
>>>>>>> cebe3719


@dispatch(Basic, Basic)
def _set_sub(x, y): # noqa:F811
    return None


@dispatch(Expr, Expr)
<<<<<<< HEAD
def _set_sub(x, y):
    return x - y

=======
def _set_sub(x, y): # noqa:F811
    return x-y
>>>>>>> cebe3719

@dispatch(Interval, Interval)
def _set_sub(x, y): # noqa:F811
    """
    Subtractions in interval arithmetic
    https://en.wikipedia.org/wiki/Interval_arithmetic
    """
    return Interval(x.start - y.end, x.end - y.start,
                    x.left_open or y.right_open, x.right_open or y.left_open)


@dispatch(Interval, Infinity)
<<<<<<< HEAD
def _set_sub(x, y):
    if x.end is S.Infinity:
        return Interval(S.NegativeInfinity, S.Infinity)
    return FiniteSet(S.NegativeInfinity)


@dispatch(Interval, NegativeInfinity)
def _set_sub(x, y):
    if x.start is S.NegativeInfinity:
        return Interval(S.NegativeInfinity, S.Infinity)
    return FiniteSet(S.Infinity)
=======
def _set_sub(x, y): # noqa:F811
    if x.start is S.NegativeInfinity:
        return Interval(-oo, oo)
    return FiniteSet(-oo)

@dispatch(Interval, NegativeInfinity)
def _set_sub(x, y): # noqa:F811
    if x.start is S.NegativeInfinity:
        return Interval(-oo, oo)
    return FiniteSet(-oo)
>>>>>>> cebe3719
<|MERGE_RESOLUTION|>--- conflicted
+++ resolved
@@ -1,25 +1,16 @@
-<<<<<<< HEAD
-"""
-FIXME: set_add or set_sub (Interval, Infinity or NegativeInfinity) is firstly damaged.
-        It was fixed according incomplete evidence. Please be careful when using it.
-"""
 
-from sympy import symbols, S
-=======
 from sympy import symbols, S, oo
->>>>>>> cebe3719
+
 from sympy.core import Basic, Expr
 from sympy.core.numbers import Infinity, NegativeInfinity
 from sympy.multipledispatch import dispatch
 from sympy.sets import Interval, FiniteSet
 
-<<<<<<< HEAD
-=======
+
 
 # XXX: The functions in this module are clearly not tested and are broken in a
 # number of ways.
 
->>>>>>> cebe3719
 _x, _y = symbols("x y")
 
 
@@ -29,14 +20,9 @@
 
 
 @dispatch(Expr, Expr)
-<<<<<<< HEAD
-def _set_add(x, y):
-    return x + y
-
-=======
 def _set_add(x, y): # noqa:F811
     return x+y
->>>>>>> cebe3719
+
 
 @dispatch(Interval, Interval)
 def _set_add(x, y): # noqa:F811
@@ -49,19 +35,6 @@
 
 
 @dispatch(Interval, Infinity)
-<<<<<<< HEAD
-def _set_add(x, y):
-    if x.start == S.NegativeInfinity:
-        return Interval(S.NegativeInfinity, S.Infinity)
-    return FiniteSet(S.Infinity)
-
-
-@dispatch(Interval, NegativeInfinity)
-def _set_add(x, y):
-    if x.end == S.Infinity:
-        return Interval(S.NegativeInfinity, S.Infinity)
-    return FiniteSet(S.NegativeInfinity)
-=======
 def _set_add(x, y): # noqa:F811
     if x.start is S.NegativeInfinity:
         return Interval(-oo, oo)
@@ -72,7 +45,6 @@
     if x.end is S.Infinity:
         return Interval(-oo, oo)
     return FiniteSet({S.NegativeInfinity})
->>>>>>> cebe3719
 
 
 @dispatch(Basic, Basic)
@@ -81,14 +53,9 @@
 
 
 @dispatch(Expr, Expr)
-<<<<<<< HEAD
-def _set_sub(x, y):
-    return x - y
-
-=======
 def _set_sub(x, y): # noqa:F811
     return x-y
->>>>>>> cebe3719
+
 
 @dispatch(Interval, Interval)
 def _set_sub(x, y): # noqa:F811
@@ -101,19 +68,6 @@
 
 
 @dispatch(Interval, Infinity)
-<<<<<<< HEAD
-def _set_sub(x, y):
-    if x.end is S.Infinity:
-        return Interval(S.NegativeInfinity, S.Infinity)
-    return FiniteSet(S.NegativeInfinity)
-
-
-@dispatch(Interval, NegativeInfinity)
-def _set_sub(x, y):
-    if x.start is S.NegativeInfinity:
-        return Interval(S.NegativeInfinity, S.Infinity)
-    return FiniteSet(S.Infinity)
-=======
 def _set_sub(x, y): # noqa:F811
     if x.start is S.NegativeInfinity:
         return Interval(-oo, oo)
@@ -123,5 +77,4 @@
 def _set_sub(x, y): # noqa:F811
     if x.start is S.NegativeInfinity:
         return Interval(-oo, oo)
-    return FiniteSet(-oo)
->>>>>>> cebe3719
+    return FiniteSet(-oo)