--- conflicted
+++ resolved
@@ -1892,7 +1892,6 @@
     assert latex(expr) == 'K{}^{i=3,j}{}_{kl}'
 
 
-<<<<<<< HEAD
 def test_multiline_latex():
     a, b, c, d, e, f = symbols('a b c d e f')
     expr = -a + 2*b -3*c +4*d -5*e
@@ -1941,13 +1940,13 @@
     r'\end{IEEEeqnarray}'
 
     assert multiline_latex(f, expr, 2, environment="IEEEeqnarray") == expected2ieee
-=======
+
+
 def test_issue_15353():
     from sympy import nonlinsolve, sin, cos, symbols
     a, x = symbols('a x')
     sol = nonlinsolve([(sin(a*x)),cos(a*x)],[x,a])
     assert latex(sol) == r'\left\{\left( x, \  a\right) \mid \left( x, \  a\right) \in \mathbb{C} \wedge \left\{\sin{\left(a x \right)}, \cos{\left(a x \right)}\right\} \right\}'
->>>>>>> c6726a1e
 
 
 def test_trace():
